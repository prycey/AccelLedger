--- conflicted
+++ resolved
@@ -62,7 +62,7 @@
 #define FLEX_SCANNER
 #define YY_FLEX_MAJOR_VERSION 2
 #define YY_FLEX_MINOR_VERSION 5
-#define YY_FLEX_SUBMINOR_VERSION 39
+#define YY_FLEX_SUBMINOR_VERSION 35
 #if YY_FLEX_SUBMINOR_VERSION > 0
 #define FLEX_BETA
 #endif
@@ -164,7 +164,15 @@
 
 /* Size of default input buffer. */
 #ifndef YY_BUF_SIZE
+#ifdef __ia64__
+/* On IA-64, the buffer size is 16k, not 8k.
+ * Moreover, YY_BUF_SIZE is 2*YY_READ_BUF_SIZE in the general case.
+ * Ditto for the __ia64__ case accordingly.
+ */
+#define YY_BUF_SIZE 32768
+#else
 #define YY_BUF_SIZE 16384
+#endif /* __ia64__ */
 #endif
 
 #ifndef YY_TYPEDEF_YY_BUFFER_STATE
@@ -172,14 +180,14 @@
 typedef struct yy_buffer_state *YY_BUFFER_STATE;
 #endif
 
+extern int yyleng;
+
+extern FILE *yyin, *yyout;
+
 #ifndef YY_TYPEDEF_YY_SIZE_T
 #define YY_TYPEDEF_YY_SIZE_T
 typedef size_t yy_size_t;
 #endif
-
-extern yy_size_t yyleng;
-
-extern FILE *yyin, *yyout;
 
 #ifndef YY_STRUCT_YY_BUFFER_STATE
 #define YY_STRUCT_YY_BUFFER_STATE
@@ -198,7 +206,7 @@
 	/* Number of characters read into yy_ch_buf, not including EOB
 	 * characters.
 	 */
-	yy_size_t yy_n_chars;
+	int yy_n_chars;
 
 	/* Whether we "own" the buffer - i.e., we know we created it,
 	 * and can realloc() it to grow it, and should free() it to
@@ -242,7 +250,7 @@
 
 YY_BUFFER_STATE yy_scan_buffer (char *base,yy_size_t size  );
 YY_BUFFER_STATE yy_scan_string (yyconst char *yy_str  );
-YY_BUFFER_STATE yy_scan_bytes (yyconst char *bytes,yy_size_t len  );
+YY_BUFFER_STATE yy_scan_bytes (yyconst char *bytes,int len  );
 
 void *yyalloc (yy_size_t  );
 void *yyrealloc (void *,yy_size_t  );
@@ -250,7 +258,7 @@
 
 /* Begin user sect3 */
 
-#define yywrap() 1
+#define yywrap(n) 1
 #define YY_SKIP_YYWRAP
 
 extern int yylineno;
@@ -298,7 +306,7 @@
 
 void yyset_out  (FILE * out_str  );
 
-yy_size_t yyget_leng (void );
+int yyget_leng (void );
 
 char *yyget_text (void );
 
@@ -340,7 +348,12 @@
 
 /* Amount of stuff to slurp up with each read. */
 #ifndef YY_READ_BUF_SIZE
+#ifdef __ia64__
+/* On IA-64, the buffer size is 16k, not 8k */
+#define YY_READ_BUF_SIZE 16384
+#else
 #define YY_READ_BUF_SIZE 8192
+#endif /* __ia64__ */
 #endif
 
 /* Number of entries by which start-condition stack grows. */
@@ -375,13 +388,9 @@
 #undef YY_DECL
 #endif
 
-<<<<<<< HEAD
-#line 243 "src/python/beancount/parser/lexer.l"
-=======
-#line 306 "src/python/beancount/parser/lexer.l"
->>>>>>> 6527c944
-
-
-#line 382 "src/python/beancount/parser/lexer.h"
+#line 307 "src/python/beancount/parser/lexer.l"
+
+
+#line 395 "src/python/beancount/parser/lexer.h"
 #undef yyIN_HEADER
 #endif /* yyHEADER_H */