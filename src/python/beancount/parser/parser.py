--- conflicted
+++ resolved
@@ -318,20 +318,12 @@
         """Process an open directive.
 
         Args:
-<<<<<<< HEAD
-          filename: the current filename.
-          lineno: the current line number.
-          date: a datetime object.
-          account: an Account instance.
-          currencies: a list of constraint currencies.
-          kvlist: a list of KeyValue instances.
-=======
           filename: The current filename.
           lineno: The current line number.
           date: A datetime object.
           account: A string, the name of the account.
           currencies: A list of constraint currencies.
->>>>>>> dca71fb3
+          kvlist: a list of KeyValue instances.
         Returns:
           A new Open object.
         """
@@ -342,18 +334,11 @@
         """Process a close directive.
 
         Args:
-<<<<<<< HEAD
-          filename: the current filename.
-          lineno: the current line number.
-          date: a datetime object.
-          account: an Account instance.
-          kvlist: a list of KeyValue instances.
-=======
           filename: The current filename.
           lineno: The current line number.
           date: A datetime object.
           account: A string, the name of the account.
->>>>>>> dca71fb3
+          kvlist: a list of KeyValue instances.
         Returns:
           A new Close object.
         """
@@ -364,20 +349,12 @@
         """Process a pad directive.
 
         Args:
-<<<<<<< HEAD
-          filename: the current filename.
-          lineno: the current line number.
-          date: a datetime object.
-          account: an Account instance, account to be padded.
-          source_account: an Account instance, account to pad from.
-          kvlist: a list of KeyValue instances.
-=======
           filename: The current filename.
           lineno: The current line number.
           date: A datetime object.
           account: A string, the account to be padded.
           source_account: A string, the account to pad from.
->>>>>>> dca71fb3
+          kvlist: a list of KeyValue instances.
         Returns:
           A new Pad object.
         """
@@ -392,20 +369,12 @@
         or failed.
 
         Args:
-<<<<<<< HEAD
-          filename: the current filename.
-          lineno: the current line number.
-          date: a datetime object.
-          account: an Account instance.
-          amount: the expected amount, to be checked.
-          kvlist: a list of KeyValue instances.
-=======
           filename: The current filename.
           lineno: The current line number.
           date: A datetime object.
           account: A string, the account to balance.
           amount: The expected amount, to be checked.
->>>>>>> dca71fb3
+          kvlist: a list of KeyValue instances.
         Returns:
           A new Balance object.
         """
@@ -449,20 +418,12 @@
         """Process a note directive.
 
         Args:
-<<<<<<< HEAD
-          filename: the current filename.
-          lineno: the current line number.
-          date: a datetime object.
-          account: an Account instance.
-          comment: a str, the note's comments contents.
-          kvlist: a list of KeyValue instances.
-=======
           filename: The current filename.
           lineno: The current line number.
           date: A datetime object.
           account: A string, the account to attach the note to.
           comment: A str, the note's comments contents.
->>>>>>> dca71fb3
+          kvlist: a list of KeyValue instances.
         Returns:
           A new Note object.
         """
@@ -473,49 +434,38 @@
         """Process a document directive.
 
         Args:
-<<<<<<< HEAD
           filename: the current filename.
           lineno: the current line number.
           date: a datetime object.
           account: an Account instance.
           document_filename: a str, the name of the document file.
           kvlist: a list of KeyValue instances.
-=======
+        Returns:
+          A new Document object.
+        """
+        source = Source(filename, lineno)
+        if not path.isabs(document_filename):
+            document_filename = path.abspath(path.join(path.dirname(filename),
+                                                       document_filename))
+
+        return Document(source, date, account, document_filename)
+
+
+    def key_value(self, key, value):
+        """Process a document directive.
+
+        Args:
           filename: The current filename.
           lineno: The current line number.
           date: A datetime object.
           account: A string, the account the document relates to.
           document_filename: A str, the name of the document file.
->>>>>>> dca71fb3
         Returns:
           A new Document object.
         """
-        source = Source(filename, lineno)
-        if not path.isabs(document_filename):
-            document_filename = path.abspath(path.join(path.dirname(filename),
-                                                       document_filename))
-
-        return Document(source, date, account, document_filename)
-
-<<<<<<< HEAD
-    def key_value(self, key, value):
-        """Process a document directive.
-
-        Args:
-          filename: the current filename.
-          lineno: the current line number.
-          date: a datetime object.
-          account: an Account instance.
-          document_filename: a str, the name of the document file.
-        Returns:
-          A new Document object.
-        """
         return KeyValue(key, value)
 
-    def posting(self, account, position, price, istotal, flag):
-=======
     def posting(self, filename, lineno, account, position, price, istotal, flag):
->>>>>>> dca71fb3
         """Process a posting grammar rule.
 
         Args:
@@ -655,13 +605,8 @@
           flag: a str, one-character, the flag associated with this transaction.
           txn_fields: A tuple of transaction fields, which includes descriptions
             (payee and narration), tags, and links.
-<<<<<<< HEAD
-          postings_and_kv: a list of Posting of KeyValue instances, to be inserted in this
-            transaction.
-=======
-          postings: a list of Posting instances, to be inserted in this transaction, or
-            None, if no postings have been declared.
->>>>>>> dca71fb3
+          postings_and_kv: a list of Posting or KeyValue instances, to be inserted in this
+            transaction, or None, if no postings have been declared.
         Returns:
           A new Transaction object.
         """
@@ -670,11 +615,12 @@
         # Separate postings and key-valus.
         postings = []
         key_values = []
-        for posting in postings_and_kv:
-            if isinstance(posting, Posting):
-                postings.append(posting)
-            else:
-                key_values.append(posting)
+        if postings_and_kv:
+            for posting in postings_and_kv:
+                if isinstance(posting, Posting):
+                    postings.append(posting)
+                else:
+                    key_values.append(posting)
 
         # # FIXME: Disallow the same key multiple times on the same transaction.
         # print()
