--- conflicted
+++ resolved
@@ -150,11 +150,8 @@
 \{		{ return LCURL; }
 \}		{ return RCURL; }
 ,		{ return COMMA; }
-<<<<<<< HEAD
 \*		{ return ASTERISK; }
-=======
 \~		{ return TILDE; }
->>>>>>> 667a85aa
 \/		{ return SLASH; }
 
  /* Skip commented output (but not the accompanying newline). */
