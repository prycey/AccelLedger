__author__ = "Martin Blais <blais@furius.ca>"

import re
import textwrap

from beancount.parser import parser
from beancount.parser import cmptest
from beancount.parser import booking
from beancount.parser import booking_simple


<<<<<<< HEAD
class TestInvalidAmountsErrors(cmptest.TestCase):
=======
class TestSimpleBooking(cmptest.TestCase):

    def test_simple_interpolation(self):
        entries, _, options_map = parser.parse_string("""
          2013-05-01 open Assets:Bank:Investing
          2013-05-01 open Equity:Opening-Balances

          2013-05-02 *
            Assets:Bank:Investing                 5 HOOL {501 USD}
            Equity:Opening-Balances
        """)
        interpolated_entries, errors = booking.simple_interpolation(entries, options_map)
        self.assertFalse(errors)
        self.assertEqual(D('-2505'), interpolated_entries[-1].postings[-1].position.number)


class TestBookingErrors(cmptest.TestCase):
>>>>>>> 8668c0f9

    @parser.parse_doc()
    def test_zero_amount(self, entries, errors, options_map):
        """
          2013-05-18 * ""
            Assets:Investments:MSFT      0 MSFT {200.00 USD}
            Assets:Investments:Cash      0 USD
        """
        booked_entries, booking_errors = booking.book(entries, options_map)
        self.assertEqual(1, len(booking_errors))
        self.assertTrue(re.search('Amount is zero', booking_errors[0].message))

    @parser.parse_doc()
    def test_cost_zero(self, entries, errors, options_map):
        """
          2013-05-18 * ""
            Assets:Investments:MSFT      -10 MSFT {0.00 USD}
            Assets:Investments:Cash  2000.00 USD
        """
        booked_entries, booking_errors = booking.book(entries, options_map)
        self.assertFalse(booking_errors)

    @parser.parse_doc()
    def test_cost_negative(self, entries, errors, options_map):
        """
          2013-05-18 * ""
            Assets:Investments:MSFT      -10 MSFT {-200.00 USD}
            Assets:Investments:Cash  2000.00 USD
        """
        booked_entries, booking_errors = booking.book(entries, options_map)
        self.assertEqual(1, len(booking_errors))
        self.assertRegexpMatches(booking_errors[0].message, 'Cost is negative')


class TestBookingValidation(cmptest.TestCase):

    def setUp(self):
        self.input_str = textwrap.dedent("""

        2014-01-01 open Assets:Investments:Cash
        2014-01-01 open Assets:Investments:Stock

        2014-06-22 * "Add some positive units"
          Assets:Investments:Stock    1 HOOL {500 USD}
          Assets:Investments:Cash  -500 USD

        2014-06-23 * "Down to zero"
          Assets:Investments:Stock   -1 HOOL {500 USD}
          Assets:Investments:Cash   500 USD

        2014-06-24 * "Go negative from zero"
          Assets:Investments:Stock   -1 HOOL {500 USD}
          Assets:Investments:Cash   500 USD

        2014-06-25 * "Go positive much"
          Assets:Investments:Stock    11 HOOL {500 USD}
          Assets:Investments:Cash  -5500 USD

        2014-06-26 * "Cross to negative from above zero"
          Assets:Investments:Stock  -15 HOOL {500 USD}
          Assets:Investments:Cash  7500 USD

        """)

    def convert_and_validate(self, entries, options_map):
        entries, _ = booking_simple.convert_lot_specs_to_lots(entries, options_map)
        return booking.validate_inventory_booking(entries, options_map)

    def do_validate_inventory_booking(self, input_str):
        entries, errors, options_map = parser.parse_string(input_str)
        validation_errors = self.convert_and_validate(entries, options_map)
        self.assertEqual([], list(map(type, validation_errors)))

    def test_validate_inventory_booking(self):
        self.do_validate_inventory_booking(self.input_str)

    def test_validate_inventory_booking__same_day(self):
        input_str = re.sub(r'\b2\d\b', '22', self.input_str)
        self.do_validate_inventory_booking(input_str)

    @parser.parse_doc()
    def test_simple_negative_lots(self, entries, errors, options_map):
        """
          2013-05-01 open Assets:Bank:Investing
          2013-05-01 open Equity:Opening-Balances

          2013-05-02 *
            Assets:Bank:Investing                -1 HOOL {501 USD}
            Equity:Opening-Balances             501 USD
        """
        validation_errors = self.convert_and_validate(entries, options_map)
        self.assertEqual([], list(map(type, validation_errors)))

    @parser.parse_doc()
    def test_mixed_lots_in_single_transaction(self, entries, errors, options_map):
        """
          2013-05-01 open Assets:Bank:Investing
          2013-05-01 open Equity:Opening-Balances

          2013-05-02 *
            Assets:Bank:Investing                 5 HOOL {501 USD}
            Assets:Bank:Investing                -1 HOOL {502 USD}
            Equity:Opening-Balances           -2003 USD
        """
        validation_errors = self.convert_and_validate(entries, options_map)
        self.assertEqual([booking.BookingError], list(map(type, validation_errors)))

    @parser.parse_doc()
    def test_mixed_lots_in_multiple_transactions_augmenting(self,
                                                            entries, errors, options_map):
        """
          2013-05-01 open Assets:Bank:Investing
          2013-05-01 open Equity:Opening-Balances

          2013-05-02 *
            Assets:Bank:Investing                 5 HOOL {501 USD}
            Equity:Opening-Balances            -501 USD

          2013-05-03 *
            Assets:Bank:Investing                -1 HOOL {502 USD}
            Equity:Opening-Balances             502 USD
        """
        validation_errors = self.convert_and_validate(entries, options_map)
        self.assertEqual([booking.BookingError], list(map(type, validation_errors)))

    @parser.parse_doc()
    def test_mixed_lots_in_multiple_transactions_reducing(self,
                                                          entries, errors, options_map):
        """
          2013-05-01 open Assets:Bank:Investing
          2013-05-01 open Equity:Opening-Balances

          2013-05-02 *
            Assets:Bank:Investing                 5 HOOL {501 USD}
            Assets:Bank:Investing                 5 HOOL {502 USD}
            Equity:Opening-Balances           -5015 USD

          2013-05-03 *
            Assets:Bank:Investing                -6 HOOL {502 USD}
            Equity:Opening-Balances            3012 USD
        """
        validation_errors = self.convert_and_validate(entries, options_map)
        self.assertEqual([booking.BookingError], list(map(type, validation_errors)))<|MERGE_RESOLUTION|>--- conflicted
+++ resolved
@@ -9,27 +9,7 @@
 from beancount.parser import booking_simple
 
 
-<<<<<<< HEAD
 class TestInvalidAmountsErrors(cmptest.TestCase):
-=======
-class TestSimpleBooking(cmptest.TestCase):
-
-    def test_simple_interpolation(self):
-        entries, _, options_map = parser.parse_string("""
-          2013-05-01 open Assets:Bank:Investing
-          2013-05-01 open Equity:Opening-Balances
-
-          2013-05-02 *
-            Assets:Bank:Investing                 5 HOOL {501 USD}
-            Equity:Opening-Balances
-        """)
-        interpolated_entries, errors = booking.simple_interpolation(entries, options_map)
-        self.assertFalse(errors)
-        self.assertEqual(D('-2505'), interpolated_entries[-1].postings[-1].position.number)
-
-
-class TestBookingErrors(cmptest.TestCase):
->>>>>>> 8668c0f9
 
     @parser.parse_doc()
     def test_zero_amount(self, entries, errors, options_map):
