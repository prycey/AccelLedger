--- conflicted
+++ resolved
@@ -342,11 +342,7 @@
         string = '"' + line * 128 + '"'
         builder = lexer.LexBuilder()
         tokens = list(lexer.lex_iter_string(string, builder))
-<<<<<<< HEAD
-        self.assertTrue(tokens[0], 'ERROR')
-=======
         self.assertTrue(tokens[0], 'LEX_ERROR')
->>>>>>> 32c3a77a
         self.assertTrue(tokens[1], 'EOL')
 
 
@@ -402,23 +398,6 @@
                           ('EOL', 3, '\x00', None)], tokens)
         self.assertEqual(1, len(errors))
 
-<<<<<<< HEAD
-    # @lex_tokens
-    # def test_lexer_exception_ACCOUNT(self, tokens, errors):
-    #     """
-    #       2000-01-01 open Invalid:Something
-    #     """
-    #     self.assertEqual([('EOL', 2, '\n', None),
-    #                       ('DATE', 2, '2000-01-01', datetime.date(2000, 1, 1)),
-    #                       ('OPEN', 2, 'open', None),
-    #                       ('ACCOUNT', 2, 'Invalid:Something', 'Invalid:Something'),
-    #                       ('EOL', 3, '\n', None),
-    #                       ('EOL', 3, '\x00', None)], tokens)
-    #     self.assertEqual(0, len(errors))
-
-
-    # FIXME: TODO - Test for all instances where BUILD_LEX() is used.
-=======
     def test_lexer_exception_ACCOUNT(self):
         test_input = """
           Invalid:Something
@@ -488,5 +467,4 @@
         self._run_lexer_with_raising_builder_method(
             ' mykey: ', 'KEY',
             [('LEX_ERROR', 1, 'mykey:', None),
-             ('EOL', 1, '\x00', None)])
->>>>>>> 32c3a77a
+             ('EOL', 1, '\x00', None)])