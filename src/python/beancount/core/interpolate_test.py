__author__ = "Martin Blais <blais@furius.ca>"

import re
import textwrap
import unittest

from beancount.core.number import D
from beancount.core.amount import A
from beancount.core.data import create_simple_posting as P
from beancount.core.data import create_simple_posting_with_cost as PCost
from beancount.core import interpolate
from beancount.core import data
from beancount.core import inventory
from beancount.core import position
from beancount.parser import parser
from beancount.parser import booking_simple
from beancount.parser import cmptest
from beancount import loader


# True if errors are generated on residual by get_incomplete_postings().
ERRORS_ON_RESIDUAL = False


# A default options map just to provide the tolerances.
OPTIONS_MAP = {'default_tolerance': {},
               'inferred_tolerance_multiplier': D('0.5'),
               'use_legacy_fixed_tolerances': False,
               'account_rounding': None,
               'infer_tolerance_from_cost': False}


class TestBalance(cmptest.TestCase):

    def test_get_posting_weight(self):

        # Entry without cost, without price.
        posting = P(None, "Assets:Bank:Checking", "105.50", "USD")
        self.assertEqual(A("105.50 USD"),
                         interpolate.get_posting_weight(posting))

        # Entry without cost, with price.
        posting = posting._replace(price=A("0.90 CAD"))
        self.assertEqual(A("94.95 CAD"),
                         interpolate.get_posting_weight(posting))

        # Entry with cost, without price.
        posting = PCost(None, "Assets:Bank:Checking", "105.50", "USD", "0.80", "EUR")
        self.assertEqual(A("84.40 EUR"),
                         interpolate.get_posting_weight(posting))

        # Entry with cost, and with price (the price should be ignored).
        posting = posting._replace(price=A("2.00 CAD"))
        self.assertEqual(A("84.40 EUR"),
                         interpolate.get_posting_weight(posting))

    def test_has_nontrivial_balance(self):

        # Entry without cost, without price.
        posting = P(None, "Assets:Bank:Checking", "105.50", "USD")
        self.assertFalse(interpolate.has_nontrivial_balance(posting))

        # Entry without cost, with price.
        posting = posting._replace(price=A("0.90 CAD"))
        self.assertTrue(interpolate.has_nontrivial_balance(posting))

        # Entry with cost, without price.
        posting = PCost(None, "Assets:Bank:Checking", "105.50", "USD", "0.80", "EUR")
        self.assertTrue(interpolate.has_nontrivial_balance(posting))

        # Entry with cost, and with price (the price should be ignored).
        posting = posting._replace(price=A("2.00 CAD"))
        self.assertTrue(interpolate.has_nontrivial_balance(posting))

    def test_compute_residual(self):

        # Try with two accounts.
        residual = interpolate.compute_residual([
            P(None, "Assets:Bank:Checking", "105.50", "USD"),
            P(None, "Assets:Bank:Checking", "-194.50", "USD"),
            ])
        self.assertEqual(inventory.from_string("-89 USD"), residual.units())

        # Try with more accounts.
        residual = interpolate.compute_residual([
            P(None, "Assets:Bank:Checking", "105.50", "USD"),
            P(None, "Assets:Bank:Checking", "-194.50", "USD"),
            P(None, "Assets:Bank:Investing", "5", "AAPL"),
            P(None, "Assets:Bank:Savings", "89.00", "USD"),
            ])
        self.assertEqual(inventory.from_string("5 AAPL"), residual.units())

    @loader.load_doc(expect_errors=True)
    def test_fill_residual_posting(self, entries, _, __):
        """
        2001-01-01 open Assets:Account1
        2001-01-01 open Assets:Other

        2014-01-01 *
          Assets:Account1      100.00 USD
          Assets:Other        -100.00 USD

        2014-01-02 *
          Assets:Account1      100.00 USD
          Assets:Other        -100.00 USD

        2014-01-03 *
          Assets:Account1      100.00 USD
          Assets:Other        -100.0000001 USD

        2014-01-04 *
          Assets:Account1      100.00 USD
          Assets:Other        -112.69 CAD @ 0.8875 USD
        """
        account = 'Equity:Rounding'
        entries = [entry for entry in entries if isinstance(entry, data.Transaction)]
        for index in 0, 1:
            entry = interpolate.fill_residual_posting(entries[index], account)
            self.assertEqualEntries([entries[index]], [entry])
            residual = interpolate.compute_residual(entry.postings)
            self.assertTrue(residual.is_empty())

        entry = interpolate.fill_residual_posting(entries[2], account)
        self.assertEqualEntries("""

        2014-01-03 *
          Assets:Account1      100.00 USD
          Assets:Other        -100.0000001 USD
          Equity:Rounding        0.0000001 USD

        """, [entry])
        residual = interpolate.compute_residual(entry.postings)
        # Note: The residual calcualtion ignores postings inserted by the
        # rounding account.
        self.assertFalse(residual.is_empty())
        self.assertEqual(inventory.from_string('-0.0000001 USD'), residual)

        entry = interpolate.fill_residual_posting(entries[3], account)
        self.assertEqualEntries("""

        2014-01-04 *
          Assets:Account1     100.00 USD
          Assets:Other       -112.69 CAD @ 0.8875 USD
          Equity:Rounding   0.012375 USD

        """, [entry])
        residual = interpolate.compute_residual(entry.postings)
        # Same as above.
        self.assertFalse(residual.is_empty())
        self.assertEqual(inventory.from_string('-0.012375 USD'), residual)

    def test_get_incomplete_postings_pathological(self):
        meta = data.new_metadata(__file__, 0)

        # Test with no entries.
        entry = data.Transaction(meta, None, None, None, None, None, None, [])
        new_postings, has_inserted, errors, _, __ = interpolate.get_incomplete_postings(
            entry, OPTIONS_MAP)
        self.assertFalse(has_inserted)
        self.assertEqual(0, len(new_postings))
        self.assertEqual(0, len(errors))

        # Test with only a single leg (and check that it does not balance).
        entry = data.Transaction(meta, None, None, None, None, None, None, [
            P(None, "Assets:Bank:Checking", "105.50", "USD"),
            ])
        (new_postings, has_inserted, errors,
         residual, tolerances) = interpolate.get_incomplete_postings(
            entry, OPTIONS_MAP)
        self.assertFalse(has_inserted)
        self.assertEqual(1, len(new_postings))
        self.assertEqual(1 if ERRORS_ON_RESIDUAL else 0, len(errors))
        self.assertIsInstance(tolerances, dict)

        # Test with two legs that balance.
        entry = data.Transaction(meta, None, None, None, None, None, None, [
            P(None, "Assets:Bank:Checking", "105.50", "USD"),
            P(None, "Assets:Bank:Savings", "-105.50", "USD"),
            ])
        new_postings, has_inserted, errors, _, __ = interpolate.get_incomplete_postings(
            entry, OPTIONS_MAP)
        self.assertFalse(has_inserted)
        self.assertEqual(2, len(new_postings))
        self.assertEqual(0, len(errors))

        # Test with two legs that do not balance.
        entry = data.Transaction(meta, None, None, None, None, None, None, [
            P(None, "Assets:Bank:Checking", "105.50", "USD"),
            P(None, "Assets:Bank:Savings", "-115.50", "USD"),
            ])
        new_postings, has_inserted, errors, _, __ = interpolate.get_incomplete_postings(
            entry, OPTIONS_MAP)
        self.assertFalse(has_inserted)
        self.assertEqual(2, len(new_postings))
        self.assertEqual(1 if ERRORS_ON_RESIDUAL else 0, len(errors))

        # Test with only one auto-posting.
        entry = data.Transaction(meta, None, None, None, None, None, None, [
            P(None, "Assets:Bank:Checking", None, None),
            ])
        new_postings, has_inserted, errors, _, __ = interpolate.get_incomplete_postings(
            entry, OPTIONS_MAP)
        self.assertFalse(has_inserted)
        self.assertEqual(0, len(new_postings))
        self.assertEqual(1, len(errors))

        # Test with an auto-posting where there is no residual.
        entry = data.Transaction(meta, None, None, None, None, None, None, [
            P(None, "Assets:Bank:Checking", "105.50", "USD"),
            P(None, "Assets:Bank:Savings", "-105.50", "USD"),
            P(None, "Assets:Bank:Balancing", None, None),
            ])
        new_postings, has_inserted, errors, _, __ = interpolate.get_incomplete_postings(
            entry, OPTIONS_MAP)
        self.assertTrue(has_inserted)
        self.assertEqual(3, len(new_postings))
        self.assertEqual(1, len(errors))

        # Test with too many empty postings.
        entry = data.Transaction(meta, None, None, None, None, None, None, [
            P(None, "Assets:Bank:Checking", "105.50", "USD"),
            P(None, "Assets:Bank:Savings", "-106.50", "USD"),
            P(None, "Assets:Bank:BalancingA", None, None),
            P(None, "Assets:Bank:BalancingB", None, None),
            ])
        new_postings, has_inserted, errors, _, __ = interpolate.get_incomplete_postings(
            entry, OPTIONS_MAP)
        self.assertTrue(has_inserted)
        self.assertEqual(3, len(new_postings))
        self.assertEqual(1, len(errors))

    def test_get_incomplete_postings_normal(self):
        meta = data.new_metadata(__file__, 0)

        # Test with a single auto-posting with a residual.
        entry = data.Transaction(meta, None, None, None, None, None, None, [
            P(None, "Assets:Bank:Checking", "105.50", "USD"),
            P(None, "Assets:Bank:Savings", "-115.50", "USD"),
            P(None, "Assets:Bank:Balancing", None, None),
            ])
        new_postings, has_inserted, errors, _, __ = interpolate.get_incomplete_postings(
            entry, OPTIONS_MAP)
        self.assertTrue(has_inserted)
        self.assertEqual(3, len(new_postings))
        self.assertEqual(0, len(errors))
        self.assertTrue(interpolate.AUTOMATIC_META in new_postings[2].meta)

    def test_get_incomplete_postings_residual(self):
        meta = data.new_metadata(__file__, 0)

        # Test with a single auto-posting with a residual.
        entry = data.Transaction(meta, None, None, None, None, None, None, [
            P(None, "Assets:Bank:Checking", "105.50", "USD"),
            P(None, "Assets:Bank:Savings", "-115.501", "USD"),
            P(None, "Assets:Bank:Balancing", "10.00", "USD"),
            ])
        _, __, ___, residual, ____ = interpolate.get_incomplete_postings(entry, OPTIONS_MAP)
        self.assertEqual(inventory.from_string('-0.001 USD'), residual)

    def test_get_residual_postings(self):
        residual = inventory.from_string('0.001 USD, -0.00002 CAD')
        account_rounding = 'Equity:RoundingError'
        postings = interpolate.get_residual_postings(residual, account_rounding)
        self.assertEqual(2, len(postings))
        self.assertEqual([
            P(None, "Equity:RoundingError", "-0.001", "USD"),
            P(None, "Equity:RoundingError", "0.00002", "CAD"),
            ], [posting._replace(meta=None) for posting in postings])

    def test_balance_with_large_amount(self):
        meta = data.new_metadata(__file__, 0)

        # Test with a single auto-posting with a residual.
        entry = data.Transaction(meta, None, None, None, None, None, None, [
            P(None, "Income:US:Anthem:InsurancePayments", "-275.81", "USD"),
            P(None, "Income:US:Anthem:InsurancePayments", "-23738.54", "USD"),
            P(None, "Assets:Bank:Checking", "24014.45", "USD"),
            ])
        new_postings, has_inserted, errors, _, __ = interpolate.get_incomplete_postings(
            entry, OPTIONS_MAP)
        self.assertFalse(has_inserted)
        self.assertEqual(3, len(new_postings))
        self.assertEqual(1 if ERRORS_ON_RESIDUAL else 0, len(errors))

    def test_balance_with_zero_posting(self):
        meta = data.new_metadata(__file__, 0)
        entry = data.Transaction(meta, None, None, None, None, None, None, [
            P(None, "Income:US:Anthem:InsurancePayments", "0", "USD"),
            P(None, "Income:US:Anthem:InsurancePayments", None, None),
            ])
        new_postings, has_inserted, errors, _, __ = interpolate.get_incomplete_postings(
            entry, OPTIONS_MAP)
        self.assertFalse(has_inserted)
        self.assertEqual(1, len(new_postings))
        self.assertEqual(0, len(errors))


class TestBalanceIncompletePostings(cmptest.TestCase):

    def get_incomplete_entry(self, string):
        """Parse a single incomplete entry and convert its CostSpec to a Cost.

        Args:
          string: The input string to parse.
        Returns:
          A pair of (entry, list of errors).
        """
        entries, errors, options_map = parser.parse_string(string, dedent=True)
        self.assertFalse(errors)
        self.assertEqual(1, len(entries))
        (entries_with_lots, errors) = booking_simple.convert_lot_specs_to_lots(
            entries, options_map)
        self.assertEqual(1, len(entries))
        entry = entries_with_lots[0]
        errors = interpolate.balance_incomplete_postings(entry, options_map)
        return entry, errors

    def test_balance_incomplete_postings__noop(self):
        entry, errors = self.get_incomplete_entry("""
          2013-02-23 * "Something"
            Liabilities:CreditCard     -50 USD
            Expenses:Restaurant         50 USD
        """)
        self.assertFalse(errors)
        self.assertEqual(2, len(entry.postings))

    def test_balance_incomplete_postings__fill1(self):
        entry, errors = self.get_incomplete_entry("""
          2013-02-23 * "Something"
            Liabilities:CreditCard     -50 USD
            Expenses:Restaurant
        """)
        self.assertFalse(errors)
        self.assertEqual(2, len(entry.postings))
        self.assertEqual(entry.postings[1].position, position.from_string('50 USD'))

    def test_balance_incomplete_postings__fill2(self):
        entry, errors = self.get_incomplete_entry("""
          2013-02-23 * "Something"
            Liabilities:CreditCard     -50 USD
            Liabilities:CreditCard     -50 CAD
            Expenses:Restaurant
        """)
        self.assertFalse(errors)
        self.assertEqual(4, len(entry.postings))
        self.assertEqual(entry.postings[2].account, 'Expenses:Restaurant')
        self.assertEqual(entry.postings[3].account, 'Expenses:Restaurant')
        self.assertEqual(entry.postings[2].position, position.from_string('50 USD'))
        self.assertEqual(entry.postings[3].position, position.from_string('50 CAD'))

    def test_balance_incomplete_postings__cost(self):
        entry, errors = self.get_incomplete_entry("""
          2013-02-23 * "Something"
            Assets:Invest     10 MSFT {43.23 USD}
            Assets:Cash
        """)
        self.assertFalse(errors)
        self.assertEqual(2, len(entry.postings))
        self.assertEqual(entry.postings[1].account, 'Assets:Cash')
        self.assertEqual(entry.postings[1].position, position.from_string('-432.30 USD'))

    def test_balance_incomplete_postings__insert_rounding(self):
        entry, errors = self.get_incomplete_entry("""
          option "account_rounding" "RoundingError"

          2013-02-23 * "Something"
            Assets:Invest     1.245 RGAGX {43.23 USD}
            Assets:Cash      -53.82 USD
        """)
        self.assertFalse(errors)
        self.assertEqual(3, len(entry.postings))
        self.assertEqual(entry.postings[2].account, 'Equity:RoundingError')
        self.assertEqual(entry.postings[2].position, position.from_string('-0.00135 USD'))

    def test_balance_incomplete_postings__quantum(self):
        entry, errors = self.get_incomplete_entry("""
          option "default_tolerance" "USD:0.01"

          2013-02-23 * "Something"
            Assets:Invest     1.245 RGAGX {43.23 USD}
            Assets:Cash
        """)
        self.assertFalse(errors)
        self.assertEqual(D('-53.82'), entry.postings[1].position.units.number)

        entry, errors = self.get_incomplete_entry("""
          option "default_tolerance" "USD:0.001"

          2013-02-23 * "Something"
            Assets:Invest     1.245 RGAGX {43.23 USD}
            Assets:Cash
        """)
        self.assertFalse(errors)
        self.assertEqual(D('-53.821'), entry.postings[1].position.units.number)

    def test_balance_incomplete_postings__rounding_and_quantum(self):
        entry, errors = self.get_incomplete_entry("""
          option "account_rounding" "RoundingError"
          option "default_tolerance" "USD:0.01"

          2013-02-23 * "Something"
            Assets:Invest     1.245 RGAGX {43.23 USD}
            Assets:Cash
        """)
        self.assertFalse(errors)
        self.assertEqual(3, len(entry.postings))
        self.assertEqual(D('-53.82'), entry.postings[1].position.units.number)
        self.assertEqual('Equity:RoundingError', entry.postings[2].account)
        self.assertEqual(D('-0.00135'), entry.postings[2].position.units.number)

        entry, errors = self.get_incomplete_entry("""
          option "account_rounding" "RoundingError"
          option "default_tolerance" "USD:0.01"

          2014-05-06 * "Buy mutual fund"
            Assets:Investments:RGXGX       4.27 RGAGX {53.21 USD}
            Assets:Investments:Cash
        """)
        self.assertFalse(errors)
        self.assertEqual(3, len(entry.postings))
        self.assertEqual(D('-227.2100'), entry.postings[1].position.units.number)
        self.assertEqual('Equity:RoundingError', entry.postings[2].account)
        self.assertEqual(D('0.0033'), entry.postings[2].position.units.number)

    def test_balance_incomplete_postings__rounding_with_error(self):
        # Here we want to verify that auto-inserting rounding postings does not
        # disable non-balancing transactions. This is rather an important check!
        entries, errors, options_map = loader.load_string("""
          option "account_rounding" "RoundingError"

          2000-01-01 open Assets:Investments:MutualFunds:XXX
          2000-01-01 open Assets:Cash:Checking
          2000-01-01 open Equity:RoundingError

          ;; This transaction does not balance.
          2002-02-08 * "Mutual fund purchase"
            Assets:Investments:MutualFunds:XXX    51.031 XXX {97.98 USD}
            Assets:Cash:Checking                -5000.00 USD
        """, dedent=True)
        self.assertEqual(1, len(errors))
        self.assertTrue(re.search('does not balance', errors[0].message))


class TestComputeBalance(unittest.TestCase):

    @loader.load_doc()
    def test_compute_entries_balance_currencies(self, entries, _, __):
        """
        2014-01-01 open Assets:Bank:Checking
        2014-01-01 open Assets:Bank:Savings
        2014-01-01 open Assets:Investing
        2014-01-01 open Assets:Other

        2014-06-01 *
          Assets:Bank:Checking  111.23 USD
          Assets:Other

        2014-06-02 *
          Assets:Bank:Savings   222.74 USD
          Assets:Other

        2014-06-03 *
          Assets:Bank:Savings   17.23 CAD
          Assets:Other

        2014-06-04 *
          Assets:Investing      10000 EUR
          Assets:Other

        """
        computed_balance = interpolate.compute_entries_balance(entries)
        expected_balance = inventory.Inventory()
        self.assertEqual(expected_balance, computed_balance)

    @loader.load_doc()
    def test_compute_entries_balance_at_cost(self, entries, _, __):
        """
        2014-01-01 open Assets:Investing
        2014-01-01 open Assets:Other

        2014-06-05 *
          Assets:Investing      30 HOOL {40 USD}
          Assets:Other

        2014-06-05 *
          Assets:Investing      -20 HOOL {40 USD}
          Assets:Other

        """
        computed_balance = interpolate.compute_entries_balance(entries)
        expected_balance = inventory.Inventory()
        expected_balance.add_amount(A('-400 USD'))
<<<<<<< HEAD
        expected_balance.add_amount(A('10 GOOG'),
                                    position.Cost(D('40'), 'USD', None, None))

=======
        expected_balance.add_amount(A('10 HOOL'), A('40 USD'))
>>>>>>> 8668c0f9
        self.assertEqual(expected_balance, computed_balance)

    @loader.load_doc()
    def test_compute_entries_balance_conversions(self, entries, _, __):
        """
        2014-01-01 open Assets:Investing
        2014-01-01 open Assets:Other

        2014-06-06 *
          Assets:Investing          1000 EUR @ 1.78 GBP
          Assets:Other

        2014-06-07 *
          Assets:Investing          1000 EUR @@ 1780 GBP
          Assets:Other
        """
        computed_balance = interpolate.compute_entries_balance(entries)
        expected_balance = inventory.Inventory()
        expected_balance.add_amount(A('2000.00 EUR'))
        expected_balance.add_amount(A('-3560.00 GBP'))
        self.assertEqual(expected_balance, computed_balance)

    @loader.load_doc()
    def test_compute_entry_context(self, entries, _, __):
        """
        2014-01-01 open Assets:Account1
        2014-01-01 open Assets:Account2
        2014-01-01 open Assets:Account3
        2014-01-01 open Assets:Account4
        2014-01-01 open Assets:Other

        2014-02-10 *
          Assets:Account1      100.00 USD
          Assets:Other

        2014-02-11 *
          Assets:Account2       80.00 USD
          Assets:Other

        2014-02-12 *
          Assets:Account3       60.00 USD
          Assets:Account3       40.00 USD
          Assets:Other

        2014-02-20 * #context
          Assets:Account1       5.00 USD
          Assets:Account2      -5.00 USD

        2014-02-21 balance  Assets:Account1   105.00 USD

        2014-02-25 *
          Assets:Account3       5.00 USD
          Assets:Account4      -5.00 USD

        """
        for entry in entries:
            if (isinstance(entry, data.Transaction) and
                entry.tags and
                'context' in entry.tags):
                break
        balance_before, balance_after = interpolate.compute_entry_context(entries, entry)

        self.assertEqual(inventory.from_string('100.00 USD'),
                         balance_before['Assets:Account1'])
        self.assertEqual(inventory.from_string('80.00 USD'),
                         balance_before['Assets:Account2'])

        self.assertEqual(inventory.from_string('105.00 USD'),
                         balance_after['Assets:Account1'])
        self.assertEqual(inventory.from_string('75.00 USD'),
                         balance_after['Assets:Account2'])

        # Get the context for an entry that is not a Transaction and ensure that
        # the before and after context is the same.
        for entry in entries:
            if isinstance(entry, data.Balance):
                break
        balance_before, balance_after = interpolate.compute_entry_context(entries, entry)
        self.assertEqual(balance_before, balance_after)


class TestInferTolerances(cmptest.TestCase):

    @loader.load_doc(expect_errors=True)
    def test_tolerances__no_precision(self, entries, _, options_map):
        """
        2014-02-25 *
          Assets:Account1       500 USD
          Assets:Account2      -120 USD
          Assets:Account3      -380 USD
        """
        tolerances = interpolate.infer_tolerances(entries[0].postings, options_map)
        self.assertEqual({}, tolerances)

    @loader.load_doc()
    def test_tolerances__dubious_precision(self, entries, errors, options_map):
        """
        2014-01-01 open Assets:Account1
        2014-01-01 open Assets:Account2
        2014-01-01 open Assets:Account3
        2014-01-01 open Assets:Account4

        2014-02-25 *
          Assets:Account1       5.0000 USD
          Assets:Account2       5.000 USD
          Assets:Account3       5.00 USD
          Assets:Account4      -5.0 USD
          Assets:Account4      -5 USD
          Assets:Account4      -5 USD
        """
        tolerances = interpolate.infer_tolerances(entries[-1].postings, options_map)
        self.assertEqual({'USD': D('0.05')}, tolerances)

    @loader.load_doc(expect_errors=True)
    def test_tolerances__ignore_price(self, entries, errors, options_map):
        """
        2014-02-25 *
          Assets:Account3       5 VHT @ 102.2340 USD
          Assets:Account4      -511.11 USD
        """
        tolerances = interpolate.infer_tolerances(entries[0].postings, options_map)
        self.assertEqual({'USD': D('0.005')}, tolerances)

    @loader.load_doc(expect_errors=True)
    def test_tolerances__ignore_cost(self, entries, errors, options_map):
        """
        2014-02-25 *
          Assets:Account3       5 VHT {102.2340 USD}
          Assets:Account4      -511.11 USD
        """
        tolerances = interpolate.infer_tolerances(entries[0].postings, options_map)
        self.assertEqual({'USD': D('0.005')}, tolerances)


    @loader.load_doc(expect_errors=True)
    def test_tolerances__ignore_cost_and_price(self, entries, errors, options_map):
        """
        2014-02-25 *
          Assets:Account3       5 VHT {102.2340 USD} @ 103.45237239 USD
          Assets:Account4      -511.11 USD
        """
        tolerances = interpolate.infer_tolerances(entries[0].postings, options_map)
        self.assertEqual({'USD': D('0.005')}, tolerances)

    @loader.load_doc(expect_errors=True)
    def test_tolerances__cost_and_number_ignored(self, entries, errors, options_map):
        """
        2014-02-25 *
          Assets:Account3       5 VHT {102.2340 USD}
          Assets:Account4      -511 USD
        """
        tolerances = interpolate.infer_tolerances(entries[-1].postings, options_map)
        self.assertEqual({}, tolerances)

    @loader.load_doc(expect_errors=True)
    def test_tolerances__number_on_cost_used(self, entries, _, options_map):
        """
        2014-02-25 *
          Assets:Account3       5.111 VHT {102.2340 USD}
          Assets:Account4      -511 USD
        """
        tolerances = interpolate.infer_tolerances(entries[0].postings, options_map)
        self.assertEqual({'VHT': D('0.0005')}, tolerances)
        tolerances = interpolate.infer_tolerances(entries[0].postings, options_map, True)
        self.assertEqual({'VHT': D('0.0005'), 'USD': D('0.051117')}, tolerances)

    @loader.load_doc(expect_errors=True)
    def test_tolerances__number_on_cost_used_overrides(self, entries, _, options_map):
        """
        2014-02-25 *
          Assets:Account3       5.111 VHT {102.2340 USD}
          Assets:Account4      -511.0 USD
        """
        tolerances = interpolate.infer_tolerances(entries[0].postings, options_map)
        self.assertEqual({'VHT': D('0.0005'), 'USD': D('0.05')}, tolerances)
        tolerances = interpolate.infer_tolerances(entries[0].postings, options_map, True)
        self.assertEqual({'VHT': D('0.0005'), 'USD': D('0.051117')}, tolerances)

    def test_tolerances__number_on_cost_fail_to_succ(self):
        # An example of a transaction that would fail without the inferred
        # tolerances and succeed with them.
        input_string = textwrap.dedent("""
          plugin "beancount.plugins.auto_accounts"

          2014-02-25 *
            Assets:Account3       5.111 VHT {1000.00 USD}
            Assets:Account4      -5110.80 USD
        """)
        input_option = textwrap.dedent("""
          option "infer_tolerance_from_cost" "True"
        """)

        entries, errors, options_map = loader.load_string(input_string)
        self.assertFalse(options_map["infer_tolerance_from_cost"])
        self.assertEqual(1, len(errors))
        self.assertTrue(re.match('Transaction does not balance:.*0.20000 USD',
                                 errors[0].message))

        entries, errors, options_map = loader.load_string(input_option + input_string)
        self.assertTrue(options_map["infer_tolerance_from_cost"])
        self.assertFalse(errors)

    @loader.load_doc(expect_errors=True)
    def test_tolerances__minimum_on_costs(self, entries, errors, options_map):
        """
        2014-02-25 *
          Assets:Account3       5.11111   VHT {102.2340 USD}
          Assets:Account3       5.111111  VHT {102.2340 USD}
          Assets:Account3       5.1111111 VHT {102.2340 USD}
          Assets:Account4  -1564.18 USD
        """
        tolerances = interpolate.infer_tolerances(entries[0].postings, options_map)
        self.assertEqual({'VHT': D('0.000005'), 'USD': D('0.005')}, tolerances)

    @loader.load_doc(expect_errors=True)
    def test_tolerances__with_inference(self, entries, _, options_map):
        """
        2014-02-25 *
          Assets:Account3       5.1111   VHT {102.2340 USD}
          Assets:Account4
        """
        tolerances = interpolate.infer_tolerances(entries[0].postings, options_map)
        self.assertEqual({'VHT': D('0.00005')},
                         tolerances)
        tolerances = interpolate.infer_tolerances(entries[0].postings, options_map, True)
        self.assertEqual({'VHT': D('0.00005'), 'USD': D('0.005111700')},
                         tolerances)

    @loader.load_doc()
    def test_tolerances__capped_inference(self, entries, _, options_map):
        """
        2014-01-01 open Assets:Account3
        2014-01-01 open Assets:Account4

        2014-02-25 *
          Assets:Account3       5.1   VHT {102.2340 USD}
          Assets:Account4
        """
        tolerances = interpolate.infer_tolerances(entries[-1].postings, options_map)
        self.assertEqual({'VHT': D('0.05')},
                         tolerances)
        tolerances = interpolate.infer_tolerances(entries[-1].postings, options_map, True)
        self.assertEqual({'VHT': D('0.05'), 'USD': D('0.5')},
                         tolerances)

    @loader.load_doc(expect_errors=True)
    def test_tolerances__multiplier(self, entries, errors, options_map):
        """
        option "inferred_tolerance_multiplier" "1.1"

        1970-01-01 open Assets:B1
        1970-01-01 open Assets:B2

        2010-01-01 * "Balances"
          Assets:B1      -200.00 EUR
          Assets:B2       200.011 EUR

        2010-01-02 * "Does not balance"
          Assets:B1      -200.00 EUR
          Assets:B2       200.012 EUR
        """
        self.assertEqual(1, len(errors))
        self.assertTrue(errors[0].entry is entries[-1])

    @loader.load_doc(expect_errors=False)
    def test_tolerances__legacy(self, entries, _, __):
        """
        ;; issue/47
        option "use_legacy_fixed_tolerances" "TRUE"

        1970-01-01 open Assets:B1
        1970-01-01 open Assets:B2

        2010-01-01 * "something"
          Assets:B1      -200 EUR
          Assets:B2
        """

    @loader.load_doc()
    def test_tolerances__bug(self, entries, errors, _):
        """
        option "operating_currency" "USD"
        option "infer_tolerance_from_cost" "TRUE"

        2000-01-01 open Assets:CAAPX
        2000-01-01 open Income:Match

        2006-11-02 * "Misc"
          Assets:CAAPX  -1.729 CAAPX {{521.67787 USD}} @ 49.65 USD
          Income:Match
        """
        self.assertFalse(errors)

    @loader.load_doc()
    def test_tolerances__bug53a(self, entries, errors, _):
        """
        option "operating_currency" "USD"
        option "infer_tolerance_from_cost" "TRUE"

        2000-01-01 open Assets:Investments:VWELX
        2000-01-01 open Assets:Investments:Cash

        2006-01-17 * "Plan Contribution"
          Assets:Investments:VWELX 18.572 VWELX {30.96 USD}
          Assets:Investments:Cash -575.00 USD
        """
        self.assertFalse(errors)

    @loader.load_doc()
    def test_tolerances__bug53b(self, entries, errors, _):
        """
        option "operating_currency" "USD"
        option "infer_tolerance_from_cost" "TRUE"

        2000-01-01 open Assets:Investments:VWELX
        2000-01-01 open Assets:Investments:Cash

        2006-01-02 * "Plan Contribution"
          Assets:Investments:VWELX 18.572 VWELX {30.96 USD}
          Assets:Investments:Cash -575.00 USD
          Assets:Investments:VWELX 18.572 VWELX {30.96 USD}
          Assets:Investments:Cash -575.00 USD

        2006-01-03 * "Plan Contribution"
          Assets:Investments:VWELX 18.572 VWELX {30.96 USD}
          Assets:Investments:VWELX 18.572 VWELX {30.96 USD}
          Assets:Investments:VWELX 18.572 VWELX {30.96 USD}
          Assets:Investments:Cash -575.00 USD
          Assets:Investments:Cash -575.00 USD
          Assets:Investments:Cash -575.00 USD

        2006-01-03 * "Plan Contribution"
          Assets:Investments:VWELX 18.572 VWELX {30.96 USD}
          Assets:Investments:VWELX 18.572 VWELX {30.96 USD}
          Assets:Investments:VWELX 18.572 VWELX {30.96 USD}
          Assets:Investments:Cash -1725.00 USD

        2006-01-16 * "Plan Contribution"
          Assets:Investments:VWELX 18.572 VWELX {30.96 USD}
          Assets:Investments:VWELX 18.572 VWELX {30.96 USD}
          Assets:Investments:VWELX 18.572 VWELX {30.96 USD}
          Assets:Investments:VWELX 18.572 VWELX {30.96 USD}
          Assets:Investments:VWELX 18.572 VWELX {30.96 USD}
          Assets:Investments:VWELX 18.572 VWELX {30.96 USD}
          Assets:Investments:VWELX 18.572 VWELX {30.96 USD}
          Assets:Investments:VWELX 18.572 VWELX {30.96 USD}
          Assets:Investments:VWELX 18.572 VWELX {30.96 USD}
          Assets:Investments:VWELX 18.572 VWELX {30.96 USD}
          Assets:Investments:VWELX 18.572 VWELX {30.96 USD}
          Assets:Investments:VWELX 18.572 VWELX {30.96 USD}
          Assets:Investments:VWELX 18.572 VWELX {30.96 USD}
          Assets:Investments:VWELX 18.572 VWELX {30.96 USD}
          Assets:Investments:VWELX 18.572 VWELX {30.96 USD}
          Assets:Investments:VWELX 18.572 VWELX {30.96 USD}
          Assets:Investments:Cash -9200.00 USD
        """
        transactions = [entry
                        for entry in entries
                        if isinstance(entry, data.Transaction)]
        self.assertEqual({'USD': D('0.03096'), 'VWELX': D('0.0005')},
                         transactions[0].meta['__tolerances__'])
        self.assertEqual({'USD': D('0.04644'), 'VWELX': D('0.0005')},
                         transactions[1].meta['__tolerances__'])
        self.assertEqual({'USD': D('0.04644'), 'VWELX': D('0.0005')},
                         transactions[2].meta['__tolerances__'])
        self.assertEqual({'USD': D('0.247680'), 'VWELX': D('0.0005')},
                         transactions[3].meta['__tolerances__'])
        self.assertFalse(errors)

    @loader.load_doc()
    def test_tolerances__bug53_price(self, entries, errors, _):
        """
        option "operating_currency" "USD"
        option "infer_tolerance_from_cost" "TRUE"

        2000-01-01 open Assets:Investments:VWELX
        2000-01-01 open Assets:Investments:Cash

        2006-01-02 * "Plan Contribution"
          Assets:Investments:VWELX 18.572 VWELX {30.96 USD}
          Assets:Investments:VWELX 18.572 VWELX @ 20.40 USD
          Assets:Investments:Cash
        """
        transactions = [entry
                        for entry in entries
                        if isinstance(entry, data.Transaction)]
        self.assertEqual({'USD': D('0.02568'), 'VWELX': D('0.0005')},
                         transactions[0].meta['__tolerances__'])
        self.assertFalse(errors)

    @loader.load_doc()
    def test_tolerances__ignore_from_auto_postings(self, entries, errors, options_map):
        """
        plugin "beancount.plugins.split_expenses" "Martin Caroline Sheila"

        option "default_tolerance" "USD:0.005"

        1970-01-01 open Expenses:Food
        1970-01-01 open Assets:Caroline

        2010-01-01 * "Balances"
          Expenses:Food      -8.00 USD
          Assets:Caroline
        """
        # Interesting case: The Assets leg is filled in with 8.00 USD
        # automatically here, so it is not used in inference. Further forward,
        # the split_expenses plugin splits the first leg as well, and that is
        # also marked as automatic, so if cannot use inference there either. So
        # all legs end up being automatic... and we have to fall back on the
        # default tolerance.
        pass<|MERGE_RESOLUTION|>--- conflicted
+++ resolved
@@ -490,13 +490,9 @@
         computed_balance = interpolate.compute_entries_balance(entries)
         expected_balance = inventory.Inventory()
         expected_balance.add_amount(A('-400 USD'))
-<<<<<<< HEAD
-        expected_balance.add_amount(A('10 GOOG'),
+        expected_balance.add_amount(A('10 HOOL'),
                                     position.Cost(D('40'), 'USD', None, None))
 
-=======
-        expected_balance.add_amount(A('10 HOOL'), A('40 USD'))
->>>>>>> 8668c0f9
         self.assertEqual(expected_balance, computed_balance)
 
     @loader.load_doc()
