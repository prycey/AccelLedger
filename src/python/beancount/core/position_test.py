--- conflicted
+++ resolved
@@ -92,67 +92,34 @@
         self.assertEqual(Position(A("-111.2934 CAD")), pos)
 
     def test_from_string__with_cost(self):
-<<<<<<< HEAD
-        pos = from_string('2.2 GOOG {532.43 USD}')
+        pos = from_string('2.2 HOOL {532.43 USD}')
         cost = Cost(D('532.43'), 'USD', None, None)
-        self.assertEqual(Position(A("2.2 GOOG"), cost), pos)
+        self.assertEqual(Position(A("2.2 HOOL"), cost), pos)
 
     def test_from_string__with_cost_and_date(self):
-        pos = from_string('2.2 GOOG {532.43 USD, 2014-06-15}')
+        pos = from_string('2.2 HOOL {532.43 USD, 2014-06-15}')
         cost = Cost(D('532.43'), 'USD', datetime.date(2014, 6, 15), None)
-        self.assertEqual(Position(A("2.2 GOOG"), cost), pos)
-
-    def test_from_string__with_label(self):
-        pos = from_string('2.2 GOOG {"78c3f7f1315b"}')
-        self.assertEqual(
-            Position(A("2.2 GOOG"), Cost(None, None, None, "78c3f7f1315b")), pos)
-=======
-        pos = from_string('2.2 HOOL {532.43 USD}')
-        cost = A('532.43 USD')
-        self.assertEqual(Position(Lot("HOOL", cost, None), D('2.2')), pos)
-
-    def test_from_string__with_cost_and_date(self):
-        pos = from_string('2.2 HOOL {532.43 USD, 2014-06-15}')
-        cost = A('532.43 USD')
-        lot_date = datetime.date(2014, 6, 15)
-        self.assertEqual(Position(Lot("HOOL", cost, lot_date), D('2.2')), pos)
+        self.assertEqual(Position(A("2.2 HOOL"), cost), pos)
 
     def test_from_string__with_label(self):
         pos = from_string('2.2 HOOL {"78c3f7f1315b"}')
-        self.assertEqual(Position(Lot("HOOL", None, None), D('2.2')), pos)
->>>>>>> 8668c0f9
+        self.assertEqual(
+            Position(A("2.2 HOOL"), Cost(None, None, None, "78c3f7f1315b")), pos)
 
     def test_from_string__with_compound_cost(self):
         pos = from_string('1.1 HOOL {500.00 # 11.00 USD}')
         self.assertEqual(
-<<<<<<< HEAD
-            Position(A("1.1 GOOG"), Cost(D('510.00'), 'USD', None, None)),
+            Position(A("1.1 HOOL"), Cost(D('510.00'), 'USD', None, None)),
             pos)
 
     # Not supported in string constructor.
     # def test_from_string__with_merge_cost_spec(self):
-    #     pos = from_string('1.1 GOOG {*}')
+    #     pos = from_string('1.1 HOOL {*}')
 
     def test_from_string__with_everything(self):
-        pos = from_string('20 GOOG {532.43 # 20.00 USD, "e4dc1a361022", 2014-06-15}')
+        pos = from_string('20 HOOL {532.43 # 20.00 USD, "e4dc1a361022", 2014-06-15}')
         cost = Cost(D('533.43'), 'USD', datetime.date(2014, 6, 15), "e4dc1a361022")
-        self.assertEqual(Position(A("20 GOOG"), cost), pos)
-=======
-            Position(
-                Lot("HOOL", A('510.00 USD'), None),
-                D('1.1')),
-            pos)
-
-    def test_from_string__with_merge_cost_spec(self):
-        pos = from_string('1.1 HOOL {*}')
-        self.assertEqual(Position(Lot("HOOL", None, None), D('1.1')), pos)
-
-    def test_from_string__with_everything(self):
-        pos = from_string('20 HOOL {*, 532.43 # 20.00 USD, "e4dc1a361022", 2014-06-15}')
-        cost = A('533.43 USD')
-        lot_date = datetime.date(2014, 6, 15)
-        self.assertEqual(Position(Lot("HOOL", cost, lot_date), D('20')), pos)
->>>>>>> 8668c0f9
+        self.assertEqual(Position(A("20 HOOL"), cost), pos)
 
     def test_from_string__missing_currency(self):
         with self.assertRaises(ValueError):
@@ -177,11 +144,7 @@
         pos = from_amounts(A('10 HOOL'),
                            A('510.00 USD'))
         self.assertEqual(
-<<<<<<< HEAD
-            Position(A("10 GOOG"), Cost(D('510'), 'USD', None, None)), pos)
-=======
-            Position(Lot("HOOL", A('510 USD'), None), D('10')), pos)
->>>>>>> 8668c0f9
+            Position(A("10 HOOL"), Cost(D('510'), 'USD', None, None)), pos)
 
     def test_constructors(self):
         Position(A('123.45 USD'), None)
