"""Unit tests for realizations.
"""
__author__ = "Martin Blais <blais@furius.ca>"

import copy
import datetime
import operator
import re
import unittest

from beancount.core.number import D
from beancount.core.amount import A
from beancount.core.realization import RealAccount
from beancount.core import realization
from beancount.core import data
from beancount.core import inventory
from beancount.core import position
from beancount.core import account_types
from beancount.utils import test_utils
from beancount import loader


def create_simple_account():
    ra0 = RealAccount('')
    ra0['Assets'] = RealAccount('Assets')
    ra0['Assets']['US'] = RealAccount('Assets:US')
    ra0['Assets']['US']['Bank'] = RealAccount('Assets:US:Bank')
    ra0['Assets']['US']['Bank']['Checking'] = RealAccount('Assets:US:Bank:Checking')
    return ra0


def create_real(account_value_pairs):
    real_root = RealAccount('')
    for account_name, value in account_value_pairs:
        real_account = realization.get_or_create(real_root, account_name)
        real_account.balance += inventory.from_string(value)
    return real_root


class TestRealAccount(unittest.TestCase):

    def test_ctor(self):
        ra0 = RealAccount('Assets:US:Bank:Checking')
        self.assertEqual(0, len(ra0))
        ra0 = RealAccount('Equity')
        ra0 = RealAccount('')
        with self.assertRaises(Exception):
            ra0 = RealAccount(None)

    def test_str(self):
        ra0 = RealAccount('Assets:US:Bank:Checking')
        self.assertEqual('{}', str(ra0))
        #self.assertEqual('RealAccount()', str(ra0))

        ra0 = create_simple_account()
        ra0_str = str(ra0)
        self.assertTrue(re.search('Assets', ra0_str))
        self.assertTrue(re.search('Bank', ra0_str))
        self.assertTrue(re.search('Checking', ra0_str))

    def test_equality(self):
        ra1 = RealAccount('Assets:US:Bank:Checking')
        ra1.balance.add_amount(A('100 USD'))
        ra1.txn_postings.extend(['a', 'b'])

        ra2 = RealAccount('Assets:US:Bank:Checking')
        ra2.balance.add_amount(A('100 USD'))
        ra2.txn_postings.extend(['a', 'b'])

        self.assertEqual(ra1, ra2)

        saved_balance = ra2.balance
        ra2.balance.add_amount(A('0.01 USD'))
        self.assertNotEqual(ra1, ra2)
        ra2.balance = saved_balance

        ra2.txn_postings.append('c')
        self.assertNotEqual(ra1, ra2)
        ra2.txn_postings.pop(-1)

        saved_account = ra2.account
        ra2.account += ':First'
        self.assertNotEqual(ra1, ra2)
        ra2.account = saved_account

    def test_getitem_setitem(self):
        ra0 = create_simple_account()
        self.assertTrue(isinstance(ra0['Assets'], RealAccount))
        self.assertTrue(isinstance(ra0['Assets']['US'], RealAccount))
        with self.assertRaises(KeyError):
            ra0['Liabilities']

    def test_setitem_constraints(self):
        ra0 = RealAccount('')
        ra0['Assets'] = RealAccount('Assets')
        with self.assertRaises(KeyError):
            ra0['Assets'][42] = RealAccount('Assets:US')
        with self.assertRaises(ValueError):
            ra0['Assets']['US'] = 42
        with self.assertRaises(ValueError):
            ra0['Assets']['US'] = RealAccount('Assets:US:Checking')

    def test_clone(self):
        ra0 = RealAccount('')
        ra0['Assets'] = RealAccount('Assets')
        ra0.balance = 42
        ra0.txn_postings.append('posting1')
        ra0.txn_postings.append('posting2')

        ra0_clone = copy.copy(ra0)
        self.assertEqual(42, ra0_clone.balance)
        self.assertEqual(['posting1', 'posting2'], ra0_clone.txn_postings)
        self.assertEqual({'Assets'}, ra0_clone.keys())

        ra0_clone = ra0.copy()
        self.assertEqual(42, ra0_clone.balance)
        self.assertEqual(['posting1', 'posting2'], ra0_clone.txn_postings)
        self.assertEqual({'Assets'}, ra0_clone.keys())


class TestRealGetters(unittest.TestCase):

    def test_get(self):
        ra0 = create_simple_account()
        self.assertEqual('Assets',
                         realization.get(ra0, 'Assets').account)
        self.assertEqual('Assets:US:Bank',
                         realization.get(ra0, 'Assets:US:Bank').account)
        self.assertEqual('Assets:US:Bank:Checking',
                         realization.get(ra0, 'Assets:US:Bank:Checking').account)
        self.assertEqual(None, realization.get(ra0, 'Assets:US:Bank:Savings'))
        self.assertEqual(42, realization.get(ra0, 'Assets:US:Bank:Savings', 42))
        with self.assertRaises(ValueError):
            self.assertEqual(42, realization.get(ra0, None))
        self.assertEqual(None, realization.get(ra0, ''))

    def test_get_or_create(self):
        ra0 = RealAccount('')
        ra0_checking = realization.get_or_create(ra0, 'Assets:US:Bank:Checking')
        realization.get_or_create(ra0, 'Assets:US:Bank:Savings')
        self.assertEqual('Assets:US:Bank:Checking', ra0_checking.account)
        self.assertEqual({'Assets'}, ra0.keys())
        self.assertEqual({'Checking', 'Savings'}, ra0['Assets']['US']['Bank'].keys())

        ra0_assets = ra0['Assets']
        ra0_assets2 = realization.get_or_create(ra0, 'Assets')
        self.assertTrue(ra0_assets2 is ra0_assets)

    def test_contains(self):
        ra0 = RealAccount('')
        realization.get_or_create(ra0, 'Assets:US:Bank:Checking')
        realization.get_or_create(ra0, 'Assets:US:Bank:Savings')
        self.assertTrue(realization.contains(ra0, 'Assets:US:Bank:Checking'))
        self.assertTrue(realization.contains(ra0, 'Assets:US:Bank:Savings'))
        self.assertFalse(realization.contains(ra0, 'Assets:US:Cash'))

    def test_iter_children(self):
        ra0 = RealAccount('')
        for account_name in ['Assets:US:Bank:Checking',
                             'Assets:US:Bank:Savings',
                             'Assets:US:Cash',
                             'Assets:CA:Cash']:
            realization.get_or_create(ra0, account_name)

        # Test enumerating all accounts.
        self.assertEqual(['',
                          'Assets',
                          'Assets:CA',
                          'Assets:CA:Cash',
                          'Assets:US',
                          'Assets:US:Bank',
                          'Assets:US:Bank:Checking',
                          'Assets:US:Bank:Savings',
                          'Assets:US:Cash'],
                         [ra.account for ra in realization.iter_children(ra0)])

        # Test enumerating leaves only.
        self.assertEqual(['Assets:CA:Cash',
                          'Assets:US:Bank:Checking',
                          'Assets:US:Bank:Savings',
                          'Assets:US:Cash'],
                         [ra.account for ra in realization.iter_children(ra0, True)])


class TestRealization(unittest.TestCase):

    @loader.load_doc()
    def test_postings_by_account(self, entries, errors, _):
        """
        option "plugin_processing_mode" "raw"

        2012-01-01 open Expenses:Restaurant
        2012-01-01 open Expenses:Movie
        2012-01-01 open Assets:Cash
        2012-01-01 open Liabilities:CreditCard
        2012-01-01 open Equity:Opening-Balances

        2012-01-15 pad Liabilities:CreditCard Equity:Opening-Balances

        2012-03-01 * "Food"
          Expenses:Restaurant     100 CAD
          Assets:Cash            -100 CAD

        2012-03-10 * "Food again"
          Expenses:Restaurant      80 CAD
          Liabilities:CreditCard  -80 CAD

        ;; Two postings on the same account.
        2012-03-15 * "Two Movies"
          Expenses:Movie           10 CAD
          Expenses:Movie           10 CAD
          Liabilities:CreditCard  -20 CAD

        2012-03-20 note Liabilities:CreditCard "Called Amex, asked about 100 CAD dinner"

        2012-03-28 document Liabilities:CreditCard "march-statement.pdf"

        2013-04-01 balance Liabilities:CreditCard   204 CAD

        2014-01-01 close Liabilities:CreditCard
        """
        self.assertEqual(0, len(errors))

        txn_postings_map = realization.postings_by_account(entries)
        self.assertTrue(isinstance(txn_postings_map, dict))

        self.assertEqual([data.Open, data.TxnPosting],
                         list(map(type, txn_postings_map['Assets:Cash'])))

        self.assertEqual([data.Open, data.TxnPosting, data.TxnPosting],
                         list(map(type, txn_postings_map['Expenses:Restaurant'])))

        self.assertEqual([data.Open,
                          data.TxnPosting,
                          data.TxnPosting],
                         list(map(type, txn_postings_map['Expenses:Movie'])))

        self.assertEqual([data.Open,
                          data.Pad,
                          data.TxnPosting, data.TxnPosting, # data.TxnPosting,
                          data.Note,
                          data.Document,
                          data.Balance,
                          data.Close],
                         list(map(type, txn_postings_map['Liabilities:CreditCard'])))

        self.assertEqual([data.Open, data.Pad],
                         list(map(type, txn_postings_map['Equity:Opening-Balances'])))

    def test_realize_empty(self):
        real_account = realization.realize([])
        self.assertTrue(isinstance(real_account, realization.RealAccount))
        self.assertEqual(real_account.account, '')

    def test_realize_min_accoumts(self):
        real_account = realization.realize(
            [], account_types.DEFAULT_ACCOUNT_TYPES)
        self.assertTrue(isinstance(real_account, realization.RealAccount))
        self.assertEqual(real_account.account, '')
        self.assertEqual(len(real_account), 5)
        self.assertEqual(set(account_types.DEFAULT_ACCOUNT_TYPES),
                         real_account.keys())

    @loader.load_doc()
    def test_simple_realize(self, entries, errors, options_map):
        """
          2013-05-01 open Assets:US:Checking:Sub   USD
          2013-05-01 open Expenses:Stuff
          2013-05-02 txn "Testing!"
            Assets:US:Checking:Sub            100 USD
            Expenses:Stuff           -100 USD
        """
        real_root = realization.realize(entries)
        for real_account in realization.iter_children(real_root):
            assert isinstance(real_account, realization.RealAccount)

        for account_name in ['Assets:US:Checking:Sub',
                             'Expenses:Stuff']:
            real_account = realization.get(real_root, account_name)
            self.assertEqual(account_name, real_account.account)

    def test_realize(self):
        input_string = """
        2012-01-01 open Expenses:Restaurant
        2012-01-01 open Expenses:Movie
        2012-01-01 open Assets:Cash
        2012-01-01 open Liabilities:CreditCard
        2012-01-01 open Equity:Opening-Balances

        2012-01-15 pad Liabilities:CreditCard Equity:Opening-Balances

        2012-03-01 * "Food"
          Expenses:Restaurant     100 CAD
          Assets:Cash

        2012-03-10 * "Food again"
          Expenses:Restaurant     80 CAD
          Liabilities:CreditCard

        ;; Two postings on the same account.
        2012-03-15 * "Two Movies"
          Expenses:Movie     10 CAD
          Expenses:Movie     10 CAD
          Liabilities:CreditCard

        2012-03-20 note Liabilities:CreditCard "Called Amex, asked about 100 CAD dinner"

        2012-03-28 document Liabilities:CreditCard "{filename}"

        2013-04-01 balance Liabilities:CreditCard   204 CAD

        2014-01-01 close Liabilities:CreditCard
        """
        # 'filename' is because we need an existing filename.
        entries, errors, _ = loader.load_string(input_string.format(filename=__file__))

        real_account = realization.realize(entries)
        ra0_movie = realization.get(real_account, 'Expenses:Movie')
        self.assertEqual('Expenses:Movie', ra0_movie.account)
        expected_balance = inventory.Inventory()
        expected_balance.add_amount(A('20 CAD'))
        self.assertEqual(expected_balance, ra0_movie.balance)


class TestRealFilter(unittest.TestCase):

    def test_filter_to_empty(self):
        # Test filtering down to empty.
        real_root = create_real([('Assets:US:Bank:Checking', '1 USD'),
                                 ('Assets:US:Bank:Savings', '2 USD'),
                                 ('Liabilities:Bank:CreditCard', '3 USD')])
        real_copy = realization.filter(real_root, lambda ra0: False)
        self.assertTrue(real_copy is None)

    def test_filter_almost_all(self):
        # Test filtering that culls leaves, to make sure that works.
        real_root = create_real([('Assets:US:Bank:Checking', '1 USD'),
                                 ('Assets:US:Bank:Savings', '2 USD'),
                                 ('Liabilities:USBank:CreditCard', '3 USD'),
                                 ('Assets', '100 USD'),
                                 ('Liabilities:US:Bank', '101 USD')])
        def ge100(ra0):
            return ra0.balance.get_units('USD').number >= 100
        real_copy = realization.filter(real_root, ge100)
        self.assertTrue(real_copy is not None)
        self.assertEqual({'Assets', 'Liabilities:US:Bank'},
                         set(ra0.account
                             for ra0 in realization.iter_children(real_copy, True)))

    def test_filter_with_leaves(self):
        # Test filtering that keeps some leaf nodes with some intermediate nodes
        # that would otherwise be eliminated.
        real_root = create_real([('Assets:US:Bank:Checking', '1 USD'),
                                 ('Assets:US:Bank:Savings', '2 USD'),
                                 ('Liabilities:USBank:CreditCard', '3 USD')])
        def not_empty(ra0):
            return not ra0.balance.is_empty()
        real_copy = realization.filter(real_root, not_empty)
        self.assertTrue(real_copy is not None)
        self.assertEqual({'Assets:US:Bank:Checking',
                          'Assets:US:Bank:Savings',
                          'Liabilities:USBank:CreditCard'},
                         set(ra0.account
                             for ra0 in realization.iter_children(real_copy, True)))

    def test_filter_no_leaves(self):
        # Test filtering that drops leaf nodes but that keeps intermediate
        # nodes.
        real_root = create_real([('Assets:US:Bank:Checking', '1 USD'),
                                 ('Assets:US:Bank:Savings', '2 USD'),
                                 ('Assets:US', '100 USD'),
                                 ('Assets', '100 USD')])
        def ge100(ra0):
            return ra0.balance.get_units('USD').number >= 100
        real_copy = realization.filter(real_root, ge100)
        self.assertTrue(real_copy is not None)
        self.assertEqual({'Assets:US'},
                         set(ra0.account
                             for ra0 in realization.iter_children(real_copy, True)))

    def test_filter_misc(self):
        real_root = create_real([('Assets:US:Bank:Checking', '1 USD'),
                                 ('Assets:US:Bank:Savings', '2 USD'),
                                 ('Assets:US:Cash', '3 USD'),
                                 ('Assets:CA:Cash', '4 USD'),
                                 ('Liabilities:Bank:CreditCard', '5 USD'),
                                 ('Expenses:Food:Grocery', '6 USD'),
                                 ('Expenses:Food:Restaurant', '7 USD'),
                                 ('Expenses:Food:Alcohol', '8 USD'),
                                 ('Expenses:Food', '10 USD')])
        def even(real_account):
            return (not real_account.balance.is_empty() and
                    real_account.balance.get_units('NOK').number % 2 == 0)
        real_even = realization.filter(real_root, even)
        self.assertTrue(all(map(even, realization.iter_children(real_even, True))))


class TestRealOther(test_utils.TestCase):

    @loader.load_doc()
    def test_get_postings(self, entries, errors, _):
        """
        option "plugin_processing_mode" "raw"

        2012-01-01 open Assets:Bank:Checking
        2012-01-01 open Expenses:Restaurant
        2012-01-01 open Expenses:Movie
        2012-01-01 open Liabilities:CreditCard
        2012-01-01 open Equity:Opening-Balances

        2012-01-15 pad Assets:Bank:Checking Equity:Opening-Balances

        2012-03-01 * "Food"
          Expenses:Restaurant     11.11 CAD
          Assets:Bank:Checking   -11.11 CAD

        2012-03-05 * "Food"
          Expenses:Movie         22.22 CAD
          Assets:Bank:Checking  -22.22 CAD

        2012-03-10 * "Paying off credit card"
          Assets:Bank:Checking     -33.33 CAD
          Liabilities:CreditCard    33.33 CAD

        2012-03-20 note Assets:Bank:Checking "Bla bla 444.44"

        2013-04-01 balance Assets:Bank:Checking   555.00 CAD

        2013-04-20 price CAD 0.91 USD

        2013-04-21 event "location" "Somewhere, USA"

        2013-05-01 close Assets:Bank:Checking
        """
        real_account = realization.realize(entries)
        postings = list(realization.get_postings(real_account))

        for (exp_type, exp_account, exp_number), entpost in zip([
                (data.Open, 'Assets:Bank:Checking', None),
                (data.Open, 'Expenses:Restaurant', None),
                (data.Open, 'Expenses:Movie', None),
                (data.Open, 'Liabilities:CreditCard', None),
                (data.Open, 'Equity:Opening-Balances', None),
                (data.Pad, 'Assets:Bank:Checking', None),
                #(data.TxnPosting, 'Assets:Bank:Checking', '621.66'),
                (data.Pad, 'Assets:Bank:Checking', None),
                #(data.TxnPosting, 'Equity:Opening-Balances', '-621.66'),
                (data.TxnPosting, 'Assets:Bank:Checking', '-11.11'),
                (data.TxnPosting, 'Expenses:Restaurant', '11.11'),
                (data.TxnPosting, 'Assets:Bank:Checking', '-22.22'),
                (data.TxnPosting, 'Expenses:Movie', '22.22'),
                (data.TxnPosting, 'Assets:Bank:Checking', '-33.33'),
                (data.TxnPosting, 'Liabilities:CreditCard', '33.33'),
                (data.Note, 'Assets:Bank:Checking', None),
                (data.Balance, 'Assets:Bank:Checking', None),
                (data.Close, 'Assets:Bank:Checking', None),
        ], postings):
            self.assertEqual(exp_type, type(entpost))
            if isinstance(entpost, data.TxnPosting):
                entpost = entpost.posting
            if exp_account:
                self.assertEqual(exp_account, entpost.account)
            if exp_number:
                self.assertEqual(D(exp_number), entpost.position.units.number)

    def test_compare_realizations(self):
        # Check that value comparison uses our balance comparison properly.
        map1 = {'Assets:US:Bank:Checking': inventory.Inventory()}
        map2 = {'Assets:US:Bank:Checking': inventory.Inventory()}
        map2['Assets:US:Bank:Checking'].add_amount(A('0.01 USD'))
        self.assertNotEqual(map1, map2)

        # Now check this with accounts.
        root1 = RealAccount('')
        ra1 = realization.get_or_create(root1, 'Assets:US:Bank:Checking')
        ra1.balance.add_amount(A('0.01 USD'))
        root2 = RealAccount('')
        ra2 = realization.get_or_create(root2, 'Assets:US:Bank:Checking')
        ra2.balance.add_amount(A('0.01 USD'))
        self.assertEqual(ra1, ra2)

        root3 = copy.deepcopy(root2)
        ra3 = realization.get(root3, 'Assets:US:Bank:Checking')
        ra3.account = 'Liabilities:US:CreditCard'
        self.assertNotEqual(root1, root3)

        root3 = copy.deepcopy(root2)
        ra3 = realization.get(root3, 'Assets:US:Bank:Checking')
        ra3.balance.add_amount(A('0.01 CAD'))
        self.assertNotEqual(root1, root3)

        root3 = copy.deepcopy(root2)
        ra3 = realization.get(root3, 'Assets:US:Bank:Checking')
        ra3.txn_postings.append('posting')
        self.assertNotEqual(root1, root3)

        root3 = copy.deepcopy(root2)
        ra3 = realization.get(root3, 'Assets:US:Bank:Checking')
        ra3['Sub'] = RealAccount('Assets:US:Bank:Checking:Sub')
        self.assertNotEqual(root1, root3)

    @loader.load_doc()
    def test_iterate_with_balance(self, entries, _, __):
        """
        2012-01-01 open Assets:Bank:Checking
        2012-01-01 open Expenses:Restaurant
        2012-01-01 open Equity:Opening-Balances

        2012-01-15 pad Assets:Bank:Checking Equity:Opening-Balances

        2012-01-20 balance Assets:Bank:Checking  20.00 USD

        2012-03-01 * "With a single entry"
          Expenses:Restaurant     11.11 CAD
          Assets:Bank:Checking

        2012-03-02 * "With two entries"
          Expenses:Restaurant     20.01 CAD
          Expenses:Restaurant     20.02 CAD
          Assets:Bank:Checking

        2012-03-02 note Expenses:Restaurant  "This was good"

        2012-04-01 balance Expenses:Restaurant  51.14 CAD
        """
        root_account = realization.realize(entries)
        real_account = realization.get(root_account, 'Expenses:Restaurant')

        def simplify_rtuple(rtuple):
            return [(type(entry), len(postings), str(change), str(balance))
                    for entry, postings, change, balance in rtuple]

        # Surprinsingly enough, this covers all the legal cases that occur in
        # practice (checked for full coverage manually if you like).
        # pylint: disable=bad-whitespace
        rtuple = realization.iterate_with_balance(real_account.txn_postings[:-2])
        self.assertEqual([
            (data.Open        , 0 , '()'          , '()')          ,
            (data.Transaction , 1 , '(11.11 CAD)' , '(11.11 CAD)') ,
            (data.Transaction , 2 , '(40.03 CAD)' , '(51.14 CAD)') ,
            ], simplify_rtuple(rtuple))

        # Test it again with the final balance entry.
        rtuple = realization.iterate_with_balance(real_account.txn_postings)
        self.assertEqual([
            (data.Open        , 0 , '()'          , '()')          ,
            (data.Transaction , 1 , '(11.11 CAD)' , '(11.11 CAD)') ,
            (data.Transaction , 2 , '(40.03 CAD)' , '(51.14 CAD)') ,
            (data.Note        , 0 , '()'          , '(51.14 CAD)') ,
            (data.Balance     , 0 , '()'          , '(51.14 CAD)') ,
            ], simplify_rtuple(rtuple))

        # Test it out with valid input but with entries for the same transaction
        # separated by another entry. Swap the balance entry with the last
        # posting entry to test this.
        postings = list(real_account.txn_postings)
        postings[-3], postings[-2] = postings[-2], postings[-3]
        rtuple = realization.iterate_with_balance(postings)
        self.assertEqual([
            (data.Open        , 0 , '()'          , '()')          ,
            (data.Transaction , 1 , '(11.11 CAD)' , '(11.11 CAD)') ,
            (data.Transaction , 2 , '(40.03 CAD)' , '(51.14 CAD)') ,
            (data.Note        , 0 , '()'          , '(51.14 CAD)') ,
            (data.Balance     , 0 , '()'          , '(51.14 CAD)') ,
            ], simplify_rtuple(rtuple))

        # Go one step further and test it out with invalid date ordering.
        postings = list(real_account.txn_postings)
        postings[-1], postings[-2] = postings[-2], postings[-1]
        with self.assertRaises(AssertionError):
            list(realization.iterate_with_balance(postings))

    def test_compute_balance(self):
        real_root = create_real([('Assets:US:Bank:Checking', '100 USD'),
                                 ('Assets:US:Bank:Savings', '200 USD'),
                                 ('Assets:US:Bank', '10 USD'),
                                 ('Liabilities:Bank:CreditCard', '-500 USD')])
        balance = realization.compute_balance(real_root)
        self.assertEqual(inventory.from_string('-190 USD'), balance)

        balance = realization.compute_balance(realization.get(real_root, 'Assets:US:Bank'))
        self.assertEqual(inventory.from_string('310 USD'), balance)

    @loader.load_doc()
    def test_dump(self, entries, _, __):
        """
        2012-01-01 open Assets:Bank1:Checking
        2012-01-01 open Assets:Bank1:Savings
        2012-01-01 open Assets:Bank2:Checking
        2012-01-01 open Expenses:Restaurant
        2012-01-01 open Expenses:Movie
        2012-01-01 open Liabilities:CreditCard
        2012-01-01 open Equity:Opening-Balances
        """
        real_account = realization.realize(entries)
        lines = realization.dump(real_account)
        self.assertEqual([
            ('|-- Assets              ',
             '|   |                   '),
            ('|   |-- Bank1           ',
             '|   |   |               '),
            ('|   |   |-- Checking    ',
             '|   |   |               '),
            ('|   |   `-- Savings     ',
             '|   |                   '),
            ('|   `-- Bank2           ',
             '|       |               '),
            ('|       `-- Checking    ',
             '|                       '),
            ('|-- Equity              ',
             '|   |                   '),
            ('|   `-- Opening-Balances',
             '|                       '),
            ('|-- Expenses            ',
             '|   |                   '),
            ('|   |-- Movie           ',
             '|   |                   '),
            ('|   `-- Restaurant      ',
             '|                       '),
            ('`-- Liabilities         ',
             '    |                   '),
            ('    `-- CreditCard      ',
             '                        '),
            ], [(first_line, cont_line)
                for first_line, cont_line, _1 in lines])

    @loader.load_doc()
    def test_dump_balances(self, entries, _, __):
        """
        2012-01-01 open Expenses:Restaurant
        2012-01-01 open Liabilities:US:CreditCard
        2012-01-01 open Liabilities:CA:CreditCard

        2014-05-30 *
          Liabilities:CA:CreditCard   123.45 CAD
          Expenses:Restaurant

        2014-05-31 *
          Liabilities:US:CreditCard   123.45 USD
          Expenses:Restaurant

        """
        real_account = realization.realize(entries)
        self.assertLines("""
            |-- Expenses
            |   `-- Restaurant          -123.45 CAD
            |                           -123.45 USD
            `-- Liabilities
                |-- CA
                |   `-- CreditCard       123.45 CAD
                `-- US
                    `-- CreditCard       123.45 USD
        """, realization.dump_balances(real_account))


class TestRealMisc(unittest.TestCase):

    def test_index_key(self):
        objects = [object() for _ in range(10)]
        index = realization.index_key(objects, objects[4], lambda x: x, operator.is_)
        self.assertEqual(4, index)


class TestFindLastActive(unittest.TestCase):

    @loader.load_doc()
    def test_find_last_active_posting(self, entries, _, __):
        """
        2012-01-01 open Assets:Target
        2012-01-01 open Equity:Other

        2014-02-01 *
          Assets:Target            123.45 CAD
          Equity:Other

        2014-03-01 U "This should get ignored because of the unrealized flag."
          Assets:Target            -23.45 CAD
          Equity:Other

        ;; This should get ignored because it's not one of the directives checked for
        ;; active.
        2014-03-02 event "location" "Somewhere, Somewhereland"
        """
        real_account = realization.realize(entries)
        txn_postings = realization.get(real_account, 'Assets:Target').txn_postings
        txn_posting = realization.find_last_active_posting(txn_postings)
        self.assertEqual(datetime.date(2014, 2, 1), txn_posting.txn.date)


class TestComputeBalance(unittest.TestCase):

    @loader.load_doc(expect_errors=True)
    def test_compute_postings_balance(self, entries, _, __):
        """
        2014-01-01 open Assets:Bank:Checking
        2014-01-01 open Assets:Bank:Savings
        2014-01-01 open Assets:Investing
        2014-01-01 open Assets:Other

        2014-05-26 note Assets:Investing "Buying some shares"

        2014-05-30 *
          Assets:Bank:Checking  111.23 USD
          Assets:Bank:Savings   222.74 USD
          Assets:Bank:Savings   17.23 CAD
          Assets:Investing      10000 EUR
          Assets:Investing      32 HOOL {45.203 USD}
          Assets:Other          1000 EUR @ 1.78 GBP
          Assets:Other          1000 EUR @@ 1780 GBP
        """
        postings = entries[:-1] + entries[-1].postings
        computed_balance = realization.compute_postings_balance(postings)

        expected_balance = inventory.Inventory()
        expected_balance.add_amount(A('333.97 USD'))
        expected_balance.add_amount(A('17.23 CAD'))
<<<<<<< HEAD
        expected_balance.add_amount(A('32 GOOG'),
                                    position.Cost(D('45.203'), 'USD', None, None))
=======
        expected_balance.add_amount(A('32 HOOL'),
                                    A('45.203 USD'))
>>>>>>> 8668c0f9
        expected_balance.add_amount(A('12000 EUR'))
        self.assertEqual(expected_balance, computed_balance)<|MERGE_RESOLUTION|>--- conflicted
+++ resolved
@@ -714,12 +714,7 @@
         expected_balance = inventory.Inventory()
         expected_balance.add_amount(A('333.97 USD'))
         expected_balance.add_amount(A('17.23 CAD'))
-<<<<<<< HEAD
-        expected_balance.add_amount(A('32 GOOG'),
+        expected_balance.add_amount(A('32 HOOL'),
                                     position.Cost(D('45.203'), 'USD', None, None))
-=======
-        expected_balance.add_amount(A('32 HOOL'),
-                                    A('45.203 USD'))
->>>>>>> 8668c0f9
         expected_balance.add_amount(A('12000 EUR'))
         self.assertEqual(expected_balance, computed_balance)