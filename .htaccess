--- conflicted
+++ resolved
@@ -19,20 +19,13 @@
 RedirectMatch /doc/cookbook$              https://docs.google.com/document/d/1Tss0IEzEyAPuKSGeNsfNgb0BfiW2ZHyP5nCFBW1uWlk/
 RedirectMatch /doc/examples$              /beancount/doc/cookbook
 
-<<<<<<< HEAD
 RedirectMatch /doc/trading$               https://docs.google.com/document/d/1WjARst_cSxNE-Lq6JnJ5CC41T3WndEsiMw4d46r2694/
 RedirectMatch /doc/stock$                 /beancount/doc/trading
 RedirectMatch /doc/stocks$                /beancount/doc/trading
 RedirectMatch /doc/pnl$                   /beancount/doc/trading
-=======
+
 RedirectMatch /doc/payee                 https://docs.google.com/document/d/17_u_cYxeXVsCV4GmaubK_xsTQl_H9rP87E_vnZHKNb0/
 RedirectMatch /doc/subaccount            /beancount/doc/payee
-
-RedirectMatch /doc/trading               https://docs.google.com/document/d/1WjARst_cSxNE-Lq6JnJ5CC41T3WndEsiMw4d46r2694/
-RedirectMatch /doc/stock                 /beancount/doc/trading
-RedirectMatch /doc/stocks                /beancount/doc/trading
-RedirectMatch /doc/pnl                   /beancount/doc/trading
->>>>>>> 46078df1
 
 RedirectMatch /doc/users-manual$          https://docs.google.com/document/d/1wAMVrKIA2qtRGmoVDSUBJGmYZSygUaR0uOMW1GV3YE0/
 RedirectMatch /doc/manual$                /beancount/doc/users-manual
