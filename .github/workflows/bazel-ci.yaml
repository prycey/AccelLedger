--- conflicted
+++ resolved
@@ -9,16 +9,12 @@
       - uses: actions/checkout@v3
       - uses: actions/setup-python@v4
         with:
-<<<<<<< HEAD
-          python-version: '3.10'
+          python-version: '3.11'
       - name: Mount bazel cache
         uses: actions/cache@v3
         with:
           path: "/home/runner/.cache/bazel"
           key: bazel
-=======
-          python-version: '3.11'
->>>>>>> 05149d0d
       - name: Install dependencies
         run: |
           python3 -m pip install --upgrade pip
