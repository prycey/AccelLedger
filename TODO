-*- mode: org -*-
beancount: TODO
* Settlement Dates (Split & Merge)

  In http://furius.ca/beancount/doc/proposal-settlement, I describe the problem
  of merging two half-transactions that occur at different dates, pulled by
  importing from two different accounts into a single one. I also discuss that
  this problem is dual to that of providing a way to input a single transaction
  with legs posting at different dates. These two problems are related and will
  be dealt together by providing additions to the syntax and some plugins as
  well.

  - Including the email thread with mharris & redstreet0 in the settlement doc.

  - Review all the documentation to convert "transfer account" to "clearing
    account" everywhere; that's the correct name for this idea (thanks Filippo).

  - You need to be able to support a single transaction that gets amortized over
    time.

* Exporting Data

  Beancount has various reports and export mechanisms, but there remain several
  flaws. I want to address some of these urgently.

  - Implement output to CSV from bean-query. This is urgent. Being able to
    export arbitrary data using the SQL syntax and import it in a spreadsheet is
    something I've often had to do manually and there's no good reason for that.
    The shell's code is already prepared to do this, it just needs to be
    implemented. (Notify redstreet)

  - Complete the export of holdings to a Google Spreadsheet and completely
    replace my usage of Google Finance for intra-day reporting. Part of this
    work should result in the ability to produce a spreadsheet of various
    aggregations of dimensions on each stock, e.g., report intra-day movement in
    small, mid and large cap stock positions separately.

  - Idea: Export the Posting table to a Spreadsheet equivalent, as a single list
    of postings, joining transactions by an id column. That should quiet down
    those who think you can do this with a Spreadsheet to try it out for
    themselves.

  - Write a script that, given my portfolio of ETFs, will compute the total
    exposure of AMZN (or any other stock contained within the ETF) of the entire
    portfolio value. In other words, sum up the components of individual stocks
    across all ETFs and mutual funds, and reaggregate by those individual
    stocks. I believe that there is much overlap.

* Documentation

  I have a number of documents pending to release, some of which for part of the
  Benacount Cookbook which exists to provide guidance on selecting accounts and
  methods to book various things.

  Tasks:

  - "Introduction to Double-Entry Booking." The most important one is this intro
    doc. I have a very clear idea of how I want to present this, but for some
    reason I've written everything else and left this for last. I had a couple
    of shots at it but never really finished it. This document will also contain
    a section to explain how inventories "work", that is, how amounts posted to
    them are matched against their existing contents. Complete this doc first.

  - "Cookbook: Taxes." I have a nearly complete cookbook document on booking
    taxes. It's timely [April 2016] and I should try to complete that now for
    this reason.

  - "Cookbook: Health Care". I have a nearly complete cookbook document on
    booking health-care costs. Tracking health-case costs in the US has caused
    me headaches occasionally but I've managed to come up with a nice framework
    for doing so. I need to finish this document to share this. (Ideally with
    DEDUC and COPAY legs explanation. Write an accompanying plugin to insert the
    deductible tracking and what-not.)

  - "Property sale example." Beancount was begun shortly after buying my first
    real-estate property (a condominium loft in Montreal). Because of this, I
    tracked _all_ related expenses in Beancount and I'd like to build an example
    script which processes my transactions to extract just those and finally
    calculate the precise return on the property, including every single little
    tidbit that was spent on it. My goal is to demonstrate that although at face
    value a profit was made, when you account for all the details you realize
    that the true return is much smaller--even potentially a loss. Part of the
    work here involves ensuring that all the input numbers can be pulled out of
    Beancount directly, without using a spreadsheet. I think that doig this
    might require some custom scripting and I intended for this use case to
    become an example of writing scripts against the Beancount API.

  - Write a worked and detailed example of generating automated transactions in
    the Plugins document.

  - Make sure this doc is linked from somewhere:
    http://furius.ca/beancount/doc/proposal-rounding

  - Create an index page of all the possible reports, from the web page.

  - Write more on saving, "Climbing the Capital Mountain."

  - Summarize Ledger's --limit --real --virtual --equity, etc. options.

** Misc Documentation Tasks

  - Write a script to automatically convert and upload the docs for the shell
    functions and what-not into a Google Docs that we can open with a web
    browser. Write a script to spit it out in a nice format and upload.

  - In the comparison doc: describe how Beancount has asset types

  - Comparison w/ Ledger doc: "balance sheet and closing of year"

  - Write a document that explains how to convert to and from Ledger and/or
    HLedger.

  - Complete "How Inventories Work?"
  - Complete intro document on double-entry bookkeepingk."
  - Complete Design Doc

  - Change documentation script to try to download to ODT format and then batch
    format to ebook

  - You should have a dedicated section of your document that explains how market
    values are reported, that is, via the unrealized gains plugin. Also provide a
    market() function, to value holdings.

  - Finally bake a PDF of all GDocs documentation and add a link to it. Should
    be mobile-friendly.




  - Merge "Getting Started with Beancount" & "Tutorial & Example" into a single
    document. See comments from:
    https://docs.google.com/document/d/1w5wWVFuPe6H2Aeex8iqCL8YfAO6xNZgzmrnRNlvxJec/

  - Merge "A Comparison of Beancount, Ledger & HLedger" & "Beancount History &
    Credits" documents into one. See comments from:
    https://docs.google.com/document/d/1w5wWVFuPe6H2Aeex8iqCL8YfAO6xNZgzmrnRNlvxJec/

  - Move the "spreadsheet / mint / quicken / quickbooks / gnucash / sql"
    comparison bit out of the "Motivation" document into the "Comparison" document.
    See comments from:
    https://docs.google.com/document/d/1w5wWVFuPe6H2Aeex8iqCL8YfAO6xNZgzmrnRNlvxJec/

  - Make the four extraction methods clear, create a "part" for the four docs.


** Auto-Generated Doc

  - Integrate submitted work on auto-generating Beancount docs in the Beancount
    source code itself.

  - Create a registry of all metadata fields being used in the system, with
    documentation for each, so that it does not end up becoming a mess.

  - Create a registry of valid experiment flags. These should be documented in a
    single place as well. This is all easy. How to list the available ones
    (bean-doctor should be able to do this from the registry).


* Complete Display Precision Work

  Automatically determining the required number of fractional digits to render
  numbers with in reports can be surprisingly more complicated than it appears.
  Statistics on the numbers visible in the input file can be used to figure out
  good default values and options exist to override them. In addition, while
  some numbers should be rendered at their most common precision, other
  numbers--prices and rates--need to be rendered at a higher precision.
  Moreover, numbers rendered from an import tend to be produced with the minimal
  number of fractional digits but to render them nicely we should normalize that
  to the most common precision, while rendering more digits if they are present.

  For all the reasons above, at some point I built
  beancount.core.display_context, which provides an accumulator ("context") for
  statistics on precision and a formatter that can be passed around and used by
  the various rendering methods to produce sensible output.

  Tasks:

  - At the moment, the Formatter objects are defined to render a single
    precision for its numbers; this is problematic, because some of the
    to_string() routines of the core objects print out units, cost and price
    numbers at the same time. The Formattter object needs to be extended to
    support formatting all three.

    * Then, the core data structures should be reviewed for correct usage of
      this new, better formatter object.

  - When I implemented the display_context, I did not review the entire codebase
    for consistent usage. I'm a bit ashamed to admit that some of the code uses
    it, and some doesn't. It was a bit thorny to implement and after spending
    much time getting it to work right I did not finish converting all the
    existing code to it (I should have). In particular:

    * The reports code does not use it everywhere. Review all reports code for
      proper use of DisplayContext.

    * bean-web does not use it everywhere. Review all that code.

    * The rendering code used by bean-query has a DecimalRenderer object which
      uses its own method for determining the precision should clearly be
      converted to use the DisplayContext instead.

  - In beancount.ingest, in order to redner numbers pulled from imported data
    nicely for user review, I need to create a new rendering type of
    max(MAXIMUM, MOST_COMMON) for the DisplayFormatter. This type will always
    render at least the most common number of fractional digits but if required,
    render more fractional digits. I've found over time that this would be the
    most palatable rendering style to produce: learn the precision from the
    Beancount input file but render the full precision found in the imported
    files.

  - Make the printer support explicit tolerance syntax. This is crucial for
    round-trip.


  - Implement the maximum number of digits by accumulating the largest possible
    sum of all the ABSOLUTE values seen in the file. This should be a good basis
    for compute the maximum width possibly required to render with Align.RIGHT.
    There is currently a bug whereby that's not being computed correctly, the
    current algorithm is insufficient for accumulated balances, there is a
    bug.

  - Create a page in the web view that lists the various precision - by
    example - inferred in the global DisplayContext.

  - Make setting the precision from bean-example easier (provide a method to
    create that format and update without conversion on the DisplayContext
    itself).

  - In the DisplayContext, implement caching of the formatters created to
    increase speed, especially for printing a single entry repeatedly.

  - Implement reserved number of digits.

  - Add docstrings to DisplayContext.

  - In the EntryPrinter(), figure out the maximum width of accounts and set it up.
  - Add a "target num columns" instead of a "min_width_account" to the
    EntryPrinter and figure out the min_width_account automatically from it,
    depending on whether we've got render_weights on or not. Use hte longest
    possible number of integral digits required from the DisplayContext in
    order to make this tight.

  - Add an option for the DisplayContext to issue a warning if numbers are
    rendered through it that lose some precision.

  - Add "display_precision" input file option whereby the user can set the
    precision to be used by each currency.

  - This needs to be handled properly, the last column needs to have correct
    precision rendering, using the DisplayContext:

      bean-query trans-pricing.beancount 'select account, sum(position),
      cost(sum(position)), convert(cost(sum(position)), "EUR") group by account'
              account                sum_position         cost_sum_posi convert_cost_sum_position_c_
      ----------------------- --------------------------- ------------- ----------------------------------
      Assets:Investments:Cash -734.10   USD               -734.10   USD -644.2864665613480779357556609 EUR
      Assets:Investments:HDV    10      HDV {73.41   USD}  734.10   USD  644.2864665613480779357556609 EUR

* Move Much of Core to Plugins

  Some of the functionality currently residing in the Beancount core could be
  moved to plugins. For example, processing directories for auto-creating
  document directives should not be part of the core (it's there for historical
  reasons: plugins did not exist at the time). I'd like to do that in order to
  simplify the Beancount core itself.

** Document Directives

  Document directives should be moved to their own plugin and numerous
  improvements can be carried out on them. Their association with transactions
  as well as avoiding collisions when creating them autoamtically would all be
  improvements to them.

  - Move the document option which seeks document files from directives to a
    plugin.

  - IDEA: Create a plugin that will convert "doc:" metadata to a document file,
    that will search for a unique string name in all the filenames and
    associate the filename with this directive via a link or something.

  - Write a proposal for implementing a transformation on a specific set of
    transactions, that supports capital gains with commission taken into
    account.

  - Can we automatically add a ^LINK to the document directive in order to
    associate a PDF with a document?!? -> For trade tickets. Maybe let the
    modules provide a import_link() function on the associated PDF files?
    (This is related to ^64647f10b2fd)

  - Adding the ability for links on document directives was also requested on
    the ledger-cli mailing list.

        On Sat, Apr 26, 2014 at 6:18 AM, Esben Stien <b0ef@esben-stien.name> wrote:

        "Craig Earls" <enderw88@gmail.com> writes:
         The first use in ledger-cli is to link each transaction to a document,
        which is pretty important in accounting;)

        Well no, not exactly. The thing you do in importing financial data is basically
        to funnel transactions from all of your statements from all your institutions
        in a single place in a single format with a single set of accounts, so that you
        can do reporting with a view of everything you have. Having support for a
        per-transaction link to a particular document is generally unnecessary--you can
        easily find the corresponding document by date if you need to.

        In order to associate a unique ID with a particular transaction, in Beancount
        you can use a "link" which is like a special kind of tag. I think Ledger has a
        similar feature, per-post ("tag"?). It looks like this in Beancount:

          2013-04-06 * "Invoice to Metropolis for job well done, waiting for payment."
          ^metropolis-invoice-103
             ...
             ...

        The "^...." bit is a link. You can have multiple links per transactions. The
        web interface can show you all transactions with the same link in a separate
        list (under the /link/.... URL).

        Separately, there is a "document" directive that allows you to associate a
        document with an account, e.g.

          2014-01-01 document  Expenses:Electricity
          "/path/to/filename/ConEdison-2013-12.pdf"

        Documents don't have to be declared that way explicitly: you can also tell
        Beancount about a root directory where it will find documents automatically and
        create the document entries for you. The files just have to be organized in a
        directory hierarchy mirrorring the account names exactly, and files must begin
        with "YYYY-MM-DD" to provide a date for the document. That's a simple
        convention. LedgerHub is able to move files that it recognizes to such a file
        hierarchy, so after you import the data, you file the files into e.g. a local
        git repo with all your statemetns, and your document entries show up in the
        registers. It's also a nice way to organize all your statements, so if you need
        to bring something up for e.g. a tax audit, you quickly know where to find it.

        Those two features are not related at the moment... but I think I'll add the
        ability to have links on document directives. That seems like an effective way
        one could associate a particular pdf document (given a declaration) with a list
        of transactions. You click on the link, see all the transactions + the
        document, and you can click on the document itself to see the detail. Seems
        like a legit idea.

  - Auto-doc from directories of files should ignore files already associated
    via an explicit documents directive; just ignore files with the same
    absolute name.

  - Documents found in parent directories don't end up creating a directive
    because we skip them because we only restrict to accounts which have had an
    open declaration... this is probably not what we want, in order to maximize
    the number of documents captured by this. {fa96aa05361d}

** Balance Directives

  - Balance checks could also be a plugin.

** Open/Close Directives

  - I think if you relax the assumptions about having Open and Close directives
    for all accounts, those could even be moved to a plugin. Without this
    'open_close' plugin, accounts would just get auto-created and no error
    output if they weren't. With the plugin, we would have current strict
    behavior. This means that non-plugin code that requires the full set of
    accounts from a list of entries would not be able to rely anymore on the
    presence of open entries, and so would the validation.

** Pad Directives

  - Put all the Pad code into a single file as a plugin, same with Open Close,
    and Balance. Maybe we can organize those codes to be all localized in single
    files, and for many of these features, they can be implemented in
    self-contained plugins with all their codes together! openclose.py, pad.py,
    balance.py, etc. I think even 'event' directives can become those. And maybe
    a good way to disambiguate between ops adn plugins is just this... maybe ops
    is non-plugins, e.g. prices, summarize, etc.

  - Pad could be a plugin, definitely.

** Dynamic Directives / Configurable

  - (old notes) I recently teased out that many of the basic functions can be
    implemented as individual stages of transformations on the list of
    directives. This started out as a way to add plugins by adding a custom
    transformation stage, but now I see that if I can make the parser able to
    consume generic syntax that might allow extensions, and to allow these
    plugins to specify new directive types for extensions, I might be able to
    shove a *lot* of the existing functionality into nice isolated plugin
    modules. Even functionality as basic as Balance checks. I'm not going to to
    do this in the first release, but I want to set the stage for it.

  - Make the plugins able to register types with the parser... this should
    allow the parser to call back on the plugins to create the appropriate
    types... this means true extensibility throughout! This is a fantastic
    idea... do this after v2 ship.  Maybe they get parsed as a special "Unknown"
    directive that accepts a grab-bag of strings and tags and accounts and
    amounts and they get replaced by the plugins; whatever Unknown trickles
    through would generate a warning in the errors.

  - It should be possible to make the parser accept unknown directives that
    accept an arbitrary list of accounts and string parameters, like this:

      2014-06-01 unknown Assets:US:CreditCard "Something"

* Shell and Query Language

  When I implemented the SQL shell, it was intended as an experiment, and as
  such I did not bother implementing a racial set of unit tests for it, the goal
  was to move fast. It has been an ongoing experiment for a while and now I've
  gathered enough user requirements, and I've had enough new ideas about how it
  could be improve that I should move it to the next stage.

  In particular, I really want to abstract its workings away from Beancount. The
  following would allow the shell to move out of Beancount entirely, in theory:

  1. Define an abstract table source (named columns of typed data, like an R
     DataFrame),
  2. Supporting custom data types (for Beancount's Amount, Position and
     Inventory types),
  3. Supporting repeated fields (for tags and links), and
  4. Supporting structured fields, deal with flattening properly.
  5. Supporting the calling of arbitrary Python functions from the shell.
  6. bean-query's FROM clause could move to a function, something like this:

        FROM BEANCOUNT("/home/blais/ledger.beancount", postings, close=1)

  The current functionality that the FROM clause offers can be replaced by
  providing functions for the WHERE clause to use. Basically all we need is a
  single joined table of Transaction and Postings with suitable functions.

  - Implement a new syntax to abstract away from Beancount. Output the results
    of converting the SQL query to a protobuf to instill a tighter definition
    which guarantees types. (Add the protobuf dependency.)

  - I need to implement a full battery of unit tests for the functions provided
    in the shell's environment. I've neglected to do this. Do this now.

  - Convert the environment functions from classes to just regular function
    objects, taking advantage of Python3's ability to attach datatypes onto the
    arguments and return value. This should clean up the b.q.query_env code a bit.

  - Implement PIVOT reports directly from the shell. These are oft-requested.

  - Should we validate that the query is legit before we even run it? I think
    so. Compile immediately after parsing instead of loading the Beancount file
    first. This will make failing queries return immediately, a better
    experience.

  - Wouldn't it be nice if running a bean-query could automatically upload to a
    new Google Doc and bring up the web browser interface? Do this.


** Query Language
http://furius.ca/beancount/doc/proposal-query

  - Add dot-syntax to be able to run inequalities against the balance, e.g.
    balance.number < 1000 USD, or parse amounts, units(balance) < 1000 USD.
    Some users have inferred that this would work, so it's probably intuitive
    to others too.

  - Create tests for all the realistic test cases
    Use cases:

     # FIXME: About balance reports, what is the recommended way to remove empty
     # balances? e.g. on a balance sheet when using the CLEAR option.

     # holdings --by currency:
     #   SELECT currency, sum(change)
     #   GROUP BY currency

     # holdings --by account
     #   SELECT account, sum(change)
     #   GROUP BY account

     # networth,equity:
     #   SELECT convert(sum(change), 'USD')
     #   SELECT convert(sum(change), 'CAD')

     # prices:
     #   SELECT date, currency, cost
     #   WHERE type = 'Price'

     # all_prices:
     #   PRINT
     #   WHERE type = 'Price'

     # check,validate:
     #   CHECK

     # errors:
     #   ERRORS

     # current_events,latest_events:
     #   SELECT date, location, narration
     #   WHERE type = 'Event'

     # events:
     #   SELECT location, narration
     #   WHERE type = 'Event'

     # activity,updated:
     #   SELECT account, LATEST(date)

     # stats-types:
     #   SELECT DISTINCT COUNT(type)
     #   SELECT COUNT(DISTINCT type) -- unsure

     # stats-directives:
     #   SELECT COUNT(id)

     # stats-entries:
     #   SELECT COUNT(id) WHERE type = 'Transaction'

     # stats-postings:
     #   SELECT COUNT(*)

     # SELECT
     #   root_account, AVG(balance)
     # FROM (
     #   SELECT
     #     MAXDEPTH(account, 2) as root_account
     #     MONTH(date) as month,
     #     SUM(change) as balance
     #   WHERE date > 2014-01-01
     #   GROUP BY root_account, month
     # )
     # GROUP BY root_account


     # Look at 401k
     # select account, sum(units(change)) where account ~ '2014.*401k' group by 1 order by 1;


     # FIXME: from mailing-list:
     # SELECT account, payee, sum(change)
     # WHERE account ~ "Payable" OR account ~ "Receivable" GROUP BY 1, 2;


     # FIXME: To render holdings at "average cost", e.g. when aggregating by account,
     # you could provide an "AVERAGE(Inventory)" function that merges an inventory's
     # lots in the same way that the holdings merge right now. THIS is how to replace
     # and remove all holdings support.



  - Use the display_context in the BQL rendering routines instead of using the
    display precision mode in the displayed numbers only.


  - This should fail (it doesn't):

       SELECT DISTINCT account  GROUP BY account, account_sortkey(account) ORDER BY 2;

    I think you need to apply the ORDER-BY separately, and be able to ORDER-BY
    aggregate values.


  - The OPEN ON and CLOSE ON syntaxes get on my nerves. I need something
    simpler, maybe even something simpler for "just this year". Maybe an
    auto-open at the first transaction that occurs after filtering, something
    like this:

       FROM  year = 2014  CLAMPED

    where CLAMPED means (open + close + clear) operations.


  - Add tests for all environment functions

  - Optional: Support a 'batch mode' format to process multiple statements at
    once, reading the input files only once (needs support for redirection of
    output to files).

  - Write a documentation for the query language.


  - In docs: explain four ways to "get data out": bean-web, bean-report,
    bean-query, write script.


  - Create a setvar for style (boxed, spaced, etc.)


  - Rename 'change' column to 'position', and support dotted attribute name
    syntax. It should map onto the Python syntax one-to-one.


  - Compute the special 'balance' row and produce journals with it.


  - Cache .format methods in renderers, they may be caching the formatting
    themselves. Time the difference, see if it matters, look at CPython
    implementation to find out.

  - The current number formatting code truncates numbers longer than the mode
    and should be rounding it. Make it round.

  - Another problem is that although the mode of the precision could be
    selected to be 2, if other currencies have a higher maximum, numbers with
    greater precision than that will render to more digits. This is not nice.

  - The insertion of unrealized value in this test query is the reason we have
    14 digits of precision; this is not right, the unrealized entries should be
    generated with less precision, should be quantized to the mode of the
    precisions in the input file itself:

       select account, sum(units(change)) from close on 2015-01-01   where account ~ 'ameritra'   group by 1 order by 1;


    Time to write test for this, for the mode rounding.


  - Convert the amount renderer to use the display-context.


  - Render with custom routine, not beancount.reports.table

    * Find a way to pipe into treeify
    * Deal with rendering on multiple lines, e.g., for inventories with multiple positions


  - Implement set variables for format and verbosity and display precision and what-not



  - Support matching on other than Transactions instances.

  - You could apply an early limit only if sorting is not requested, stopping
    after the limit number of rows.

  - Implement and support the ResultSetEnvironment for nested select quereis.
    (Actually allow evaluating the SQL against generic rows of datasets.)

  - New columns and functions:
    * Add date() function to create dates from a dateutil string
    * Support simple mathematical operations, +, - , /.
    * Implement set operations, "in" for sets
    * Implement globbing matches




  - Flatten should parse closer to distinct keyword, as in SELECT FLATTEN ...

  - Maybe add format keyword followed by the desired format instead of a set var
    (or add both)

  - Redirecting output should be done with > at the end of a statement

  - "types ..." : print the inferred types of a statement, the targets, or maybe
    that's just part of EXPLAIN? DESCRIBE? Describe prints all the columns and
    functions in each environments? Or is it HELP?

  - BALANCES should use and translate operating currencies to their own column,
    and it should just work automatically. It should pull the list of operating
    currencies and generate an appropriate list of SELECT targets.

  - Create an "AROUND(date, [numdays])" function that matches dates some number
    of days before or after. We should be able to use this to view transactions
    occurring near another transaction.

  - This causes an ugly error message:
    beancount> print from has_account ~ 'Rent';

  - That's weird, why didn't those get merged together, investigate:

     beancount> select cost_currency, sum(cost(change)) where account ~
     'assets.*inv' group by 1 ;
     ,-----+-----------------------------------.
     +-----+-----------------------------------+
     | CAD | XXXXX.XXXXXXX0000000000000000 CAD |
     |     | XXXXX.XXXXXXX0000000000000000 CAD |
     | USD |                                   |
     `-----+-----------------------------------'

    This is probably due to lot-dates not being rendered.

  - You need to support "COUNT(*)", it's too common. r.Count(r.Wildcard()).

  - The shell should have a method for rendering the context before and after a
    particular transcation, and that transaction as well, in the middle. This
    should replace the "bean-doctor context" command.

  - As a special feature, add an option to support automatic aggregations,
    either implicitly with a set-var, or with the inclusion and support of
    "GROUP BY *", or maybe "GROUP BY NATURAL" which is less misleading than
    "GROUP BY *". Or perhaps just "GROUP" with the "BY ..." bit being optional.
    I like that.

    Although MySQL treats it differently: "If you use a group function in a
    statement containing no GROUP BY clause, it is equivalent to grouping on all
    rows. For more information, see Section 12.17.3, “MySQL Handling of GROUP
    BY”."



  - For the precision, create some sort of context object that will provide
    the precision to render any number by, indexed by commodity. This should be
    accumulated during rendering and then used for rendering.

  - Provide an option to split apart the commodity and the cost commodity
    into their own columns. This generic object should be working for text, and
    then could be simply reused by the CSV routines.

  - Add EXPLODE keyword to parser in order to allow the breaking out of the
    various columns of an Inventory or Position. This design is a good balance of
    being explicit and succint at the same time. The term 'explode' explains well
    what is meant to happen.

       SELECT account, EXPLODE sum(change) ...

    will result in columns:

        account, change_number, change_currency, change_cost_number, change_cost_currency, change_lot_date, change_lot_label



  - Idea: support entry.<field> in the targets and where clauses. This would
    remove the need to have duplicated columns, would make the language simpler
    and more intuitive.


  - Idea: Another output data format for the reports/query language could be
    parseable Python format.



  - (query syntax) It *would* make sense to use full SQL for this, even if the
    aggregation method is an inventory.

      targets: units, cost, market, lots
      data-source: balances, journal, holdings
      restricts: ... all the conditions that match transactions, with = ...
      aggregations: by currency, by day, by month, by account (regexp), etc.
      other: filter display, pivot table (for by-month reports), max depth

    You would render these as a table.

  - Implement a "reload" command to avoid having to leave the shell after the
    file changes. Maybe we should even have an "autoreload" feature that just
    kicks in before a query, like the web interface.


  - Move bean-example to being just a doctor subcommand; we really don't need to
    make that a first-class thing.

  - Support constants for flags, e.g. flags.conversion is equivalent to 'C'.
    Add those to our existing unit tests.

  - Create test cases for all query_env, including evaluation. The list of tests
    is currently not exhaustive.


  - Operating currencies getting pulled out are necessary... maybe do this in
    the translation?

  - Support COUNT(), and COUNT(*), for this question on the ledger-cli list:
    https://groups.google.com/d/msg/ledger-cli/4d9ZYVLnCGQ/ZyAqwZE-TBoJ
    Try to reproduce this specific use case.


** V2

  - I think we can do prety well like this:

      SELECT ... FROM transactions|postings|balance|...
      WHERE ANY(...)
            ALL(...)

    I'm not sure where OPEN CLOSE and CLEAR all fit though.

  - The table provider should support two kinds of fields: single and repeated.
    Repeated fields include Position, but also Tags. By default, rendering
    should put the entire contents in one cell/line, all only when using
    BROADCAST or FLATTEN should multiple lines be created. Maybe the Inventory
    datatype could be removed and instead be provided as a repeated field of
    Position instances.

  - The ad-hoc alignment of numbers present in the query_render.DecimalRenderer
    code should be removed, and all rendering should occur via DisplayContext.

  - Numberification should probably occur with a flag of some sort, or perhaps a
    shell variable. Not sure.

  - A better representation of a query should be produced, perhaps in a
    protobuf, with cross-reference capability and the ability to create a
    processing tree for each row.

  - Dot syntax should definitely be supported. This is how we'll get rid of the
    FROM clause.

  - Keep in mind that the booking branch might break a lot of user queries.

  - "SELECT *" should really render _all_ the possible fields, not just a
    sensible subset. This has been annoying me a lot.

  - The compiler should output Python code to evaluate and process the results,
    instead of interpreting the tree of operations.

  - In bean-sql, render out the tags to their own table and create a 1:N join
    table for them. In Beancount, provide a new table of tags. Either way. Tags
    could be their own table.

** Queries from Files

  I'd like to build some features to name, store and retrieve a user's
  particular queries from their input files and run them.

  - Provide a way to save and easily render a query, from the input file. e.g.

      2015-09-23 query "cash" 'SELECT CONVERT(SUM(position), "USD") WHERE account ~ "Cash"'"

    Typing "cash" in the shell should run this query.

    Also, there should be an option to bean-query (or less likely, a dedicated
    command) to generate all the queries defined in an input file.

* SQLite3 Integration

  - Another area of shell experimentation is that I should build some way to
    provide Beancount's input as a virtual table in SQLite3, even if it's not
    possible to implement custom datatypes. I can't foresee using this myself
    but I can imagine other people getting creative with this, and Beancount
    could benefit from having the full set of SQL operations from SQLite
    available to play on its data.

    Note that this is distinct from bean-sql: bean-sql first loads the input
    into a table. What I'm thinking of instead is to create a virtual table,
    directly from the input file, without a conversion step. (Of course, if I do
    that, bean-sql's capability should be subsumed by this new tool.)



* Import (Ingest)

  In Q1 2016, I converted the entire LedgerHub codebase to a leaner, simpler and
  better set of code under beancount.ingest. I finished all the work to convert
  what was previously there and while I'm quite happy with it, my original ideas
  for what the import code could do went a bit beyond what it currently does. It
  involves a number of small but impactful improvements, such as adding an
  on-disk cache so that repeating slow conversions (e.g., from PDF) would not
  have to be repeated, or to carry out some default cleanup up common input
  files. I also want to add a good CSV importer, and maybe a QIF one.

** CSV Importer

  - Create a good, default, useful, configurable importer for CSV files.

  - Write a CSV file sniffer that automatically infers which columns should
    match which fields. Try to make this smart, e.g., if some column "mostly"
    increases, it would be the balance column. This should be for fun (I don't
    need it).

  - Use new CSV downloads to build the importer; start using it.

  - The sniffer should support column types:

    * Date
    * Description
    * Change
    * Credit
    * Debit
    * Balance

    And should tolerance some cross-checking of the balance against the amounts.

** Solve Performance Problems on Mac

  - Trying to bean-extract from LC on Mac takes FOREVER. Debug this thing
    damnit.

  - Implement on-disk cache now.

  - Implement logging of time take by each importer (verbose switch). In
    find_imports(). Do nice logging.

  - Fix ugly importer names from my configuration.
  - Uniformize all directory names from my configuration.


** Auto-Insert

  - AWESOME IDEA: Write a script that, given an input file with various sets of
    transactions, will find sections with most similar transactions in a
    destination file (the main file) and automatically insert those transactions
    in the destination file in the right place and run a diff with it. This
    should be part of the import suite. Do this as a post-process to import!
    Maybe use org-mode or other separators as a way to segregate groups of
    transactions.

** Future Features

  - Implement formatting that's "minimum most-common" and use it on the
    importer's output, it would really improve the output of it, which is
    currently literal, e.g., it just prints what's from the file, at that
    precision. I hate correcting those manually.

  - In identify, mark as ambiguous if two handlers match.

  - Run directories check on each run of file? Disable with an option.

  - Make sure that when an exptest fails it includes the filename of the test
    somewhere in there; it's annoying when it's not present there.

  - Printing transactions should use the maximum precision between display
    context and natural. Create a new DisplayContext style, on top of "COMMON"
    and "MAXIMUM", call it something else, perhaps "COMPLETE". Should be max of
    context and natural.

  - Implement on-disk caching for conversions. This is important--it's quite
    frustrating to wait a few times too many. Do this now.

  - The code that auto-files statements needs to detect and de-dup files which
    have the same contents, because it is likely some files will be downloaded
    twice, it happens a lot.

  - When payee == narration, remove one of the two. This should be a generic and
    simple enough check to apply. This is a common occurrence.

  - There should be an automatic check that the accounts output by the
    extraction are all valid Beancount/Ledger account names.

  - Duplicate entries should cover all directive types (for balances).

  - Validation of directories (aka bean-doctor directories) should be
    automatically invoked by bean-file, and that would make sense.

  - Implement some hook to provide your own auto-categorization.
  - Provide some module that will attempt to categorize automatically, that can
    be inserted into this auto-categorization hook.

  - It would be super awesome if you could automate away the insertion of new
    transactions in the input file, following the previous transactions...
    we can find a heuristic to do this. That would be _really_ cool.

  - We will want to somehow "normalize" and merge payee names, because some of
    that differ very little are obvious for the same business... this would be
    useful. What kinds of tools will we need for that?

    Clean Import: The new importers should be able to strip the non-payee parts
    of the payee name, e.g. NEW YO, SAN FR, etc. Maybe we could let the user
    provide a filter function to sanitize the names of the payees, or maybe more
    generally just a filter on the entries before printing them out. This way
    you could provide your very own custom filter function that cleans up
    anything you don't like.

  - Importer should warn when not all the sections within have importers for it
    (R. OFX has many sections and one of the sections I needed - credit line -
    was missing in my importer config, so I discovered this). If we do this,
    this means that we may want to provide a "no-op" importer in order to
    silence that warning in case that's what's desired.

  - Write a generic import routine that will try to heuristically match
    partially completed transactions from an existing Ledger. Use some NLP or
    somesuch matching algorithm.

    Given some incomplete transactions, complete them heuristically based on
    previous contents of the ledger. This should make import a lot easier. This
    should be generic and work across all importers, a single function call.

  - Provide the previous ledger as input to extract(), some people may want to
    do per-account matching. See Filippo's request on this, whereby he wants to
    use the previous ledger's list of accounts to configure his importers. I
    suggested he load the previous file explicitly (taking advantage of the
    cache) in his configuration for now, but this is something I may want to
    revisit in the future.

  - In ingest, use /usr/bin/strings as a last resort if all other PDF converters
    fail.

  - When we import, if a file was not detected, don't spit out an org text
    line. Still doesn't work.

** GnuCash

  - Write a converter of GnuCash XML files into Beancount.

  - Contact xentac@ for an example GnuCash input file with 2-3 years of data.
    Willing to share (see email).


* Make Commodity Directives Required

  Zhuoyun Wei made a comment on a doc that account names are required to be
  declared by default while commodities don't. However, at this point they both
  have dedicated directives to declare them. Commodity directives are so far
  only used to hang metadata off of them. He suggests that Commodity directives
  should be required to be present by default. It would make the behavior
  similar as that of accounts. It would be more pedantic by default. Instead of
  a check_commodity plugin I could provide an auto_commodity plugin similar to
  auto_accounts, so you could use that in order to not bother. The stream of
  transactions would assured to always contain a Commodity directive if one
  appears, like for accounts.

  - Do this.

  - OLD DESCRIPTION: options['commodities'] is currently where the list of all
    commodities seen from the parser lives. The
    beancount.core.getters.get_commodities_map() routine uses this to
    automatically generate a full list of directives. An alternative would be to
    implement a plugin that enforces the generation of these post-parsing so
    that they are always guaranteed to live within the flow of entries. This
    would allow us to keep all the data in that list of entries and to avoid
    depending on the options to store that output.

    This should probably be combined with a similar step that similarly
    enforces all unopened accounts to have an Open directive as well.

  - Make the onecommodity plugin skip accounts with multiple declared
    commodities. It should apply only to accounts which have no declared
    commodities. Then turn it on in my own file.


* Booking

  The 'booking' branch is one of the biggest branches ongoing in Beancount: it
  implements the proposal at http://furius.ca/beancount/doc/proposal-booking. It
  essentially consists in three big changes: (1) it allows a lot more
  opportunities for interpolating missing input, and (2) it changes in how lots
  are applied to inventories. Input specified in reducing lots will be
  interpreted as a partial match specification against the inventory of the
  corresponding accounts. This should allow users to provide the minimal amount
  of information and produce a specific lot. Augmenting lots always inherit the
  date of their transaction which will allow us to report on trades correctly,
  including automatically determining short vs. long-term holding periods, and
  finally (3) it introduces syntax to automatically merge lots together in order
  to deal with average cost booking. These changes will also allow aumatically
  resolution of ambiguous lots which will invoke a particular method chosen by
  the user, e.g. FIFO booking.

  In order to carry on during the tax season for TY2015, I implemented a kludge
  in the "carry_date_and_book_cost" branch. This will get removed.

  Tasks:

  - Remove the horrible CARRY_DATE_AND_BOOK_COST kludge; do this by finishing
    the 'booking' branch and making the lots conform exactly to those present in
    the inventory balance, so that the inventory booking can proceed by
    comparing the entire cost object precisely...

  - Complete testing incomplete output with CostSpec:

    - This causes a problem because a tag is parsed in '#9.95':
      10 AAPL {45.23#9.95 USD}

    - Make sure parsing {3.00 # USD} does not produce the smae CostSpec as {3.00 USD}.

    - Remove OLD comments from parser.py and update the description to use the
      xposition class.

  - Remove the beancount.ops.documents plugin, or perhaps make the loader
    operate in a raw mode, e.g. not running any plugins.

    egrep --include='*.py' -srn 'parse_(string|file)' /home/blais/p/beancount/src/python/beancount

  - Write test for beancount.parser.booking_full.

  - Merge beancount.core.interpolate into booking.
  - Merge beancount.ops.validation.validate_inventory_booking() into booking.

  - This causes a problem because a tag is parsed in '#9.95':
    10 AAPL {45.23#9.95 USD}

  - (Annoyance) Make interpolation.balance_incomplete_postings() return a new
    object and not work destructively. No reason not to.

  - (Annoyance) All functions that return an (entries, errors, options_map)
    triple really should return (entries, options_map, errors), in this order.

  - Improve the ability to detect a user-specific tolerance in
    is_tolerance_user_specified(). This heuristic is not great, find some better
    way.

  - Create a b.c.data.transactions_only() function to this common type of
    filtering and grep/replace everywhere. This is just too common not to create
    a utility.

  - Unref the constants in finalizer for module, here: {48414425cf78}.

  - Write a test to ensure that an auto-posting with no effect results in no
    new posting getting inserted.

  - Replace Holding by the new, flattened Position, it's a _lot_ more like it.
    Makes a lot of sense now. Move the price_date to .meta, I don't think it's
    actually used.

  - Implement an optional feature that disables the merging of inventory lots
    for all lots except lots without cost. In other words, if there's a cost
    object, don't even compare them or try to merge them together; only lots
    without cost would automatically merge.

    I believe that this probably wouldn't cause any problems in selecting
    reducing lots and could simplify the "rules" for how inventory booking
    works. I'd want to test it out on my real file before committing to the
    idea. Removing merging of lots-at-cost would make the merging logic simpler
    and easier to understand.

    But what about something like this? Do we want multiple lots here?

       2005-12-29 * "Dividend on NB550"
         Assets:CA:RRSP:NB550            1.340 NB550 {18.2348 CAD}
         Assets:CA:RRSP:NB550           28.646 NB550 {18.2348 CAD}
         Income:CA:RRSP:Dividends

  - You can implement the sign check for positions held-at-cost only when there
    are other of that same commodity held at cost in the inventory in the
    opposite sign. This should allow holding short positions yet still retain
    the benefit of the check for data entry errors. It also removes what for
    most people will appear as a limitation from the docs (although with
    experience you would realize that it is not much of a limitation at atll).

  - Add tests for holding short positions.
  - Add tests for holding long and short positions in different commodities.

** Original Idea for this Branch

  - Lot improvement: the lot specification on a reducing posting is only present
    to disambiguate which of the lots to reduce or match against. Maybe we
    should provide a different syntax when an expected reduction takes place,
    this would be allowed:

       (augment)
       2014-06-17 *
          Assets:US:Investing:HOOL    10 HOOL {523.45 USD / i-want-more}

       (reducing) All of the following should be allowed:
          Assets:US:Investing:HOOL    -7 HOOL ; possibly ambiguous
          Assets:US:Investing:HOOL    -7 HOOL [] ; possibly ambiguous
          Assets:US:Investing:HOOL    -7 HOOL [523.45 USD]
          Assets:US:Investing:HOOL    -7 HOOL [2014-06-17]
          Assets:US:Investing:HOOL    -7 HOOL [i-want-more]

    By enforcing a distinct syntax, the user is telling us that this leg is
    expected to reduce an existing position. This information is useful, in
    that it avoids possible mistakes. I like the explicitness of it.

    Sufficient debugging output should be provided from the "print" command to
    be able to identify which lot is being matched against and why. We need to
    provide more transparency into this.

  - FIFO or LIFO booking could be "enforced" simply by declaring the expected
    booking method of an account, and then issuing an error when explicit
    entries deviate from that method. This is an easy idea... would be very
    useful. The automatic method would only be used to resolve ambiguity! This
    is nice.

** Old Notes

  - Make a temporary hack to disable strict checks on a per-account basis. This
    will keep us going against average cost until the full inventory proposal
    is implemented.

      "The inventory booking proposal for average booking won't be implemented in
      the next few weeks... I'm tempted to think that maybe I should provide a way
      to disable the strict balance checks in the interim. This way we could enter
      the transactions without matching lots strictly... at least all the data
      would be present and the balance checks would work.  Would people think it's
      a good idea?  I would do this by extending the default value for the type of
      booking is intended to take place (as in the inventory proposal) and add a
      new value for it, i.e,. in addition to STRICT, FIFO, LIFO, AVERAGE,
      AVERAGE_ONLY, I would add NONE. I would use the proposed syntax extension for
      the Open directive, e.g.

      2014-08-84 open Assets:US:Vanguard:VIIPX    VIIPX    "NONE"

      This also means that you could setup all your accounts to remove all inventory
      booking, which results in a booking method similar to Ledger (no checks and no
      errors), by setting the default value for it, like this:

        option "booking_method" "NONE"

      This could appeal to those who would like less checks, like Ledger, or who are
      converting their Ledger ledgers to Beancount.

      Down the road, the inventory booking would use that and implement all methods,
      but for now, only the balance check would consult that value and disable the
      check if the default booking method is "NONE". I think I could easily hack that
      in in a few hours."



  - Implement the proposal


  - (design) New inventory booking:
    1. for each posting, classify by currency
    2. for each posting at cost, classify whether position augmentation or reduction
    3. For position reductions, match against inventory
    4. Within currency groups, process interpolation, including those in
       position augmentations

    It should be possible to do something like this for cost basis adjustments:
       Assets:Account         -10 MSFT {34 USD}
       Assets:Account          10 MSFT {USD}
       Income:PnL             400 USD

    (See doc on Smarter Elision for a better version of this)



  - Separate inventory booking to be implemented in a plugin. It should do
    three things:

    * Find matching lots and raise errors when not found

    * replace all partially specified lots to their fully specified versions
      (they matched lots). For augmenting lots, this means insert the date. For
      lot reductions, it means, find the matching lot and use that instead of
      the partially specified one.

    * Insert links on matching lots, so that trades can be identified a
      posteriori.

    This means, move beancount.ops.validation.validate_inventory_booking() to
    its own file and make it do the three steps above.



  (avg cost idea)

  - Docs for inventory booking: Add {* 634.23 USD} idea for average cost
    booking: there should be an optional amount, and the star just means "before
    and after". Add this to B docs.

  - PROBLEM: You need be able to provide the cost with both and addition and a
    reduction, e.g.
       -2 HOOL {* 650 USD} ;; Should be possible even if current avg cost if 600 USD
        2 HOOL {* 650 USD} ;; Means "add at this cost and then convert to avg
    cost"

    This is nice! The "*" now always means "after applying this operation,
    convert to avg cost.".



  - You should add tests to ensure that an Inventory() can never have positions
    created with a cost of the same cost_currency as the currency. This should
    be enforced in the Position object itself.

  - After it's done, merge back branch 'sanscost', and we should be able to
    make this work using the total cost value on the lots.



  - Implement a report of Trades booked in the list of filtered transactions!
    Trades should be automatically identified by the booking process, with
    its own namespace of links. Then allow producing suitable reports for trades.

  - (reports) Bring back the trades report into the mainline version, using
    inventory reductions.

  - (reports) We really do need to report on position reduction as TRADES. This
    is an important report to generate! This should be done separately from the
    improved inventory booking method.

    This report needs to include the long-term vs. short-term nature of those
    trades! The right way to do this is to run a separate plug-in that will
    add appropriate #long-term and #short-term tags or meta-data to those
    transactions, based on their booking dates..


  - Add the acquisition date to each lot, so that short/long-term can be
    calculated for the lot. The goal is to enable the automatic calculation and
    reporting of long vs. short capital gains.


** Notes Copied from Full Booking Code

  - Testing:

    * FIXME: Come up with cases where we're able to infer an AUGMENTING leg

    * FIXME: Come up with a case that would be ambiguous if not for the fact
      that one of the currencies already balances.


    # You should be able to support inference of prices as per the sellgains plugin.
    # Or should we instead have the sellgains plugin automatically insert the prices itself?
    # (I like that better).

    # FIXME: When the other amounts balance, this should be doable.
    # In this example, the first three postings in CAD balance each other.
    # the 4th posting is USD and not completely balanced, and the last is
    # unknown. We should look at the two groups of CAD and USD postings,
    # realize that the first group is already balanced and that the second
    # isn't, and automatically select the USD group.
    """
      2010-05-28 *
        Assets:Account1     100.00 CAD
        Assets:Account2     -80.00 CAD
        Assets:Account3     -20.00 CAD
        Assets:Account4      20.00 USD
        Assets:Account4    -100.00 CAD @
    """


    # FIXME: If there is only a single other group, we should be able infer the
    # price is for CAD here. Currently this raises an error.
    """
      2010-05-28 *
        Assets:Account1     100.00 USD @ 1.2
        Assets:Account2     120.00 CAD
    """


  - TODO: Conversion from CostSpec to Cost

  - Make interpolation work off of Cost instances, not just CostSpec.


  - Notes:

    varieties:

      1. No cost, no price, with currency, e.g.
           Assets:Something       213.45 USD
         or
           Assets:Something              USD
         This is obvious, it buckets into the units currency, i.e., USD.

      2. No cost, no price, no currency, e.g.
           Assets:Something
         This is an auto-posting. One of these should be replicated for every
         currency present in the transaction.


    Postings with a price define their currency:

      3. No cost with price:
           Assets:Something       1000 JPY @ 120.0000 USD
         or
           Assets:Something       1000 JPY @          USD
         We use the price currency, e.g. USD

      4. No cost and no price currency:
           Assets:Something       1000 JPY @
         In this case, we must consult the other postings. We look


    Then, we have postings with costs, which also come in two varieties:

      5. With an explicit cost currency, e.g.
           Assets:Something       100 HOOL {12.23 USD}
         Or with missing amounts, e.g.,
           Assets:Something       100 HOOL {USD}
         This clearly goes into the USD bucket.

      6. With no explicit cost currency, e.g.,
           Assets:Something       100 HOOL {2014-09-30}
           Assets:Something       100 HOOL {"1b24b1151261"}
           Assets:Something       100 HOOL {}
         These are uncategorized.

         In order to resolve these postings to a specific currency bucket, we
         implement two heuristics:

         a) If all the other legs are of a single currency and there are no
            other uncategorized legs, this posting must also book against those;
            use that currency.

         b) Otherwise, look at the accumulated ante-inventory; if there is a
            single currency for it, the posting must be in that currency.

         Finally, if we aren't able to resolve the currency of that posting
         using (a) or (b), fail interpolation/booking and skip the transaction.

    With that algorithm, we should be able to automatically resolve stock splits
    that look like this, as long as the ante-inventory contains only lots in
    USD:

      2015-09-30 * "Split"
        Assets:Investments:AAPL       -40 AAPL {}
        Assets:Investments:AAPL        80 AAPL {}

    Finally, note that postings with both a cost and a price must have a
    currency that matches, as constrained by the parser. If only the price or
    the cost is specified, we used that currency. Both a price and a cost may
    not be missing--that would leave two DOF to fill in.



** Link Trades

  - Create a plugin that will link together all reducing transactions
    automatically. When a transaction reduces a position, both transactions
    should have a common unique link. This should likely be done by default, by
    the new booking method, because it already requires for the matching to
    happen in order to book lots properly. This is an important new typ9e of
    report to support!


* Cleanup and Deprecation

  These are a number of pending tasks to tidy up the codebase in various ways.
  Some of these are more impactful than others.

** Core Cleanup

  - (Annoyance) All functions that return an (entries, errors, options_map)
    triple really should return (entries, options_map, errors), in this order.

  - Define a C extension module to implement D().
    This function should catch useless errors from the cdecimal library:
      Declined: [<class 'decimal.ConversionSyntax'>]
    and always provide the input string so we can debug WTF happened.

  - Reconcile all usage of account regexps to beancount.core.account.ACCOUNT_RE
    throughout the code  (grep --include='*.py'  -srn A-Z    ~/p/beancount/src/python/beancount).

  - An easy way to remove the diff_amount exceptional field from Balance is to
    move it to metadata, and this would be consistent with the goal of plugins
    using metadata for their own goals: assertions of Balance can be see as a
    feature of the plugins.

  - Rename test_util.TestCase.assertLines() to assertEqualNoWS().

  - Review all the source code to use data.filter_txns() everywhere we can. The
    data.filter_txns() function has been created but the code hasn't been
    converted.

  - Amount and Inventory and other basic classes: You could eventually support
    an implementation of __format__ which attempts to make sense of the
    different components, e.g., apply the format specifier to the number
    excluding the space required to render the currency.

  - (open directives) An invariant that we would love to have is to ensure that
    after parsing, all accounts that are used in a list of entries should have a
    corresponding Open directive for them. This would mean a variant of the
    validation routine that automatically inserts missing directives. At the
    moment, when an Open directive is missing, processing code that assumes they
    are always present might fail. We cannot insert the missing directives in
    the validation code simply because validation code is not allowed to modify
    the list of entries. We could insert a "fixup" step after validation, that
    does these kinds of automatic recoveries. Ponder this for a while.

  - (open directives) Do we need to insert Open entries for the equity accounts
    described in options? I think we could safely plop that at the very
    beginning of the entries list in the parser.

  - Document args of C functions in the same way as Python's, perhaps using the
    new Python3 syntax definition thingamajig (I forget the name, there's a PEP).

** More Testing

  - Continue adding more of the pylint tests and make them pass. The codebase is
    almost at a point where it has all the tests from the default configuration.

  - You need to unit-test for multiline notes... do they work as expected?

  - Try to run the tests using 'watchr', 'sniffer', 'autonose' or other such tool.

  - Create special make target to run tests on my own large Ledger.
    This should bean-check, bean-roundtrip, bean-bake / scrape.

** Total Price Syntax Work

  - Document the @@ and {{}} syntaxes (see Matthew Harris email), especially as
    they relate to price.

  - You need to create a unit test for @@ price conversions.

  - As an aside, I see that the grammar supports @@ and {{}} syntaxes, but they
    don't appear to be documented in the language manual.

      Oh I hadn't noticed... I will document those, thank you for reporting this
      oversight.

  - When using @@ the signs should match; warn if they don't.

** Deprecation

  Just some old things that are marked as not supported anymore; finally remove
  them all at once.

  - Remove the "use_legacy_fixed_tolerances" option.
  - Remove legacy support for PIPE character in syntax, update cheatsheet.
  - Remove negative number warning and __ setting
  - In 'beancount.core.number' and 'beancount.core.amount', there are deprecated
    sections; remove them.
  - Remove support for DEPRECATED_MODULES module names.
  - Remove deprecated options, 'tolerance'.
  - Remove deprecated options, 'plugin' (replaced by a directive).
  - Remove support for deprecated variants in all option names.
  - Remove Enum from misc_utils and commit to 3.5 and above.
  - When the 'booking' branch is complete, remove deprecated support for total
    cost (e.g., {{ ... }}), we won't need it anymore.

** Parser Cleanup & Improvements

  - Make booking the cost on the same currency as the instrument impossible:

       <account>      1212.023 USD {100.00 USD}

    Ditto w/ the price. This should only be done after allowing zero cost.

  - Add support for triple-quoted strings, which may alleviate problems we're
    seen with syntax highlighting (idea from aumayr@).

  - What happens if you specify the same plugin twice, with different
    configuration strings?

  - KeyboardInterrupts (if you press it) in the parser will cause errors:

        $ bean-report $L exportpf > /tmp/export.ofx
        blais.beancount:42041: KeyboardInterrupt:

      This is exceedinly rare but maybe worthwhile to catch regardless.

  - It would be very useful to have #ifdef syntax support. See if this could be
    integrated with cpp by preprocessing the input. This would also take care of
    #include, potentially, and I might be able to remove that feature from
    Beancount itself. Just an idea.

  - (parser) Is it possible to specify no flag on a transaction?, e.g. just the date?

       2014-07-12
         ..

    Does this work? It would be nice if it did. Make it so. This is more
    permissive and would ease the burden of conversion for users already
    familiar with Ledger. We should change the grammar so that the flag is part
    of the txn_fields. This is elegant: basically, instead of the flag taking
    the place of the transaction, the 'txn' keyword just becomes optional.
    That's it. DO THIS!

  - Add an option to the parser to not just ignore unparsed lines, more strict.

** File Cleanup

  - Remove plugins from ops, remove algorithms from core:

      (Also remove "documents" option and move that as input to this plugin.)
      b.ops.documents       -> b.plugins.documents  (not sure if breaks)

      b.core.getters        -> b.ops.getters (does it add deps?)
      b.core.realization    -> b.ops.realization (does it add deps?)

** Prices Cleanup

  - Make the code finding lists of commodities for holdings and price reports
    use the same code as beancount.prices.find_prices. Also, this should  really
    just be renamed beancount.prices.find_commodities and perhaps be moved up to
    beancount.ops.

      src/python/beancount/ops/holdings.py
      src/python/beancount/reports/price_reports.py

  - Remove the final traces of the "quote" metadata field from holdings:

      /home/blais/p/beancount/src/python/beancount/ops/holdings.py:153:      Commodity directive from its 'quote' metadata field.
      /home/blais/p/beancount/src/python/beancount/ops/holdings.py:190:            quote_currency = commodity_entry.meta.get('quote', None)

    Nothing else uses this anymore, this needs to go too.

  - Issue warnings when fetching prices with dates that are too far from the
    requested dates. We need to find a way to issue a global tolerance for this,
    that indicates to the user to fill in missing prices that are required to
    carry out particular reporting tasks.

** Revise Dependency Graph

  As I'm moving to a system with more plugins and less code in the core, and
  with the intermediate reports stage instead of just the web interface, it's
  becoming clearer where some files need to move.

  - Make various attempts to simplify depgraph, we want to ship with a really
    lean dependency graph.

  - ops & plugins should not depend on parser...

      * Move beancount.parser.options to beancount.core.options
      * Move beancount.parser.printer outside parser, ideally, or just factor the
        dependencies separately.

  - If you want to be consistent with the script names, rename
    beancount.reports to beancount.report. This way, bean-* matches a single
    package name. Just saying.

  - Emerge a principle for where the following files should separate, or merge
    the two modules:

      beancount.ops.*
      beancount.plugins.*

  - beancount.core.realization: Look at deps for beancount.core.realization and
    move it upstream where it makes sense, maybe ops.

  - beancount.core.getters: Should this move to ops as well? Check the
    dependency tree, see if it makes sense.


** Improve Balance Checks

  - An important option exists around the behavior of balance checks: Should
    balance checks bring their balance to the balance amount? In other words,
    should a balance check imply an automatic, on-demand Pad behavior on
    failure? This has an impact on following balance checks further in time. The
    current behavior is not to pad a failure, so if there are multiple balance
    checks, a single mistake before them would generate a number of errors. An
    equally valid behavior would be to trigger only a single error, isolating
    the periods between balance checks. Both semantics have advantages. You
    should provide an option to ustomize this behavior, the user should be able
    to choose. option "pad_failing_balances".

** Tagged Strings

  - Make tags and payees output "tagged strings", with their own data types. You
    can derive from str. These new objects should behave exactly like 'str' but
    carry over their type. This would be in force for tags, account names, and
    currencies.

    You need to write some careful testing to figure out what happens on
    concatenation, etc. with these types.

  - If you do this, you can make the Custom directive not output pairs of
    objects for its 'values' attribuet; instead, you'd use the data type of the
    str object itself.

* Python Types & Namedtuple

  I've been using namedtuple types a lot so far, in order to represent immutable
  records. These aren't perfect, however, they could stand to be improved. I
  discovered I could subclass them and customize their behavior. I think I
  should do this and review the type mechanism I'm using.

  - COOL! I can subclass the namedtuples!  Do this to make printing the
    postings and entries much easier.

      class Posting(_Posting):
          def __str__(self):
              return _Posting.__str__(self._replace(entry=None))

  - Also derive from namedtuple to provide a stable hash function instead of
    code in beancount.core.compare.

  - Try creating a "Record" class to replace namedtuple using a class decorator
    and properties.

** Hashing

  - Make Position into a namedtuple with hashing instead of just an object. See
    if we can remove its __hash__ method.

  - Also, look at all the objects in b.core.data, and see if you can override
    the hash function on them automatically in order to ignore the entry in
    postings, and the listness in entry.postings. It would be nice to be able
    to hash every directive type.

* Portfolio Management

  I'm somewhat automating the process of managing my own portfolio using
  Beancount. I export the contents of my assets to Google Finance using a
  script, and I have a way to upload my current list of holdings to a Google
  Spreadsheet, though I haven't completely switched over to that. My plan is to
  ditch the GFinance export in favor of a custom spreadsheet, particularly
  because the latter can be entirely automated. My scripts will just update the
  list of assets in the spreadsheet and I should be able to derive various
  measures from that.

  - Complete the automation of uploading my portfolio to a spreadsheet and begin
    using that (over the Google Finance solution).

  - "Computing portfolio returns using Beancount." Create a new document to
    describe the process, to describe how to do that.

  - Make sure that the list of holdings computed by bean-query is the same as
    that generated by the holdings report... Would it be possible to compute the
    latter using the former?

  - You should be able to export to input files or APIs for websites that track
    portfolios for you, such as Google Finance and Yahoo and others. Use the
    list of holdings as input. This should perhaps just be another report name.

  - Move the current portfolio code hacks out of my private repo and make that
    into the main repo.

  - Possibly create a 'beancount.portfolio' package  and move all the there,
    validated and all, if there's enough meat for it.

  - In holdings: create the concept of a "composition" which can be associated
    to any holding, based on the (account, currency, cost-currency), and which
    is a vector of proportions to be normalized and associated to the holding.
    You should then be able to compute the sum total of all compositions. This
    can be achieved with metadata, and it could be a generalized concept, with
    the following applications:

    * Liquidity (how easy is it to get money out of this account?)
    * Taxability (pre-tax, roth, after-tax, usually 0 or 100%)
    * Sector, industry exposures
    * Currency exposure
    * ...

    Honestly, it would be even better if we don't have to even do that and if we
    can do this by querying metadata and aggregating on the postings directly.

  - Compute pre-tax and post-tax net worth reports, based on a "tax" account
    metadata field and some reasonable assumptions.

  - Fetch the CSV holdings of each Holding and compute the full list of stocks I
    own from these ETFs in dollar value. Sort by larger to smaller. Also compute
    the industry with that. You need to write Vanguard download (harder, need to
    scrape), and iShares download (easier, CSV).

** Removal of Holding Object

  At some point in Q4'2015 I overhauled the Posting object to rationalize its
  attributes. The result is a much simpler object, and one which could readily
  be used instead of the Holding objects I had defined in beancount.ops.holdings
  and beancount.reports.holdings_reports. I'd like to remove the Holding class
  to reduce complexity. This will make generating the reports for portfolios
  more straightforward: the list of assets simply should be the list of Postings
  accumulated at a particular point in time.

  - Remove Holding object everywhere and replace it by Posting. Convert all
    aggregation routines to work on Posting instances instead.

  - In doing so, it might be useful to enrich the Price field of a Posting
    object with a date (number, currency, date). This would allow the creation
    of holdings at different dates. I'm not entirely certain we need it.


*** Old Notes

  - I think there's a way to simplify holdings: you can probably remove the
    "Holding" type and replace that with a Posting, which really, is much like a
    Holding, it has an account and a position, and a price.... That would
    normalize Holding quite a bit, even if it means we end up adding a few
    unused slots to Posting. I'm happy to do that! Simplify simplify simplify...
    always.

<<<<<<< HEAD
  - Along with the new inventory, you can make Holding -> Position. This makes
    a lot of sense actually. Do do this!
=======
  - Install proto3 and try to represent all the data using it; measure
    performance.


  - Reconcile all usage of account regexps to beancount.core.account.ACCOUNT_RE
    throughout the code  (grep --include='*.py'  -srn A-Z    ~/p/beancount/src/python/beancount).
>>>>>>> cf043b39

  (work on holdings)
  - Support output format "beancount" for holdings, use a single file instead of
    a holdings I/O file (merge holdings.csv + prices.beancount -> holdings.beancount)
    This would be much nicer.

  - Check holdings I/O by saving and reloading a list of holdings created from
    a set of entries (with sales, just to make sure).

  - In add_unrealized_gains(), convert to use our holdings aggregator.

  - Build a new category to portfolio to identify accountings holding
    "Uninvested Cash", which should be cash available to invest now.



* Computing Asset Returns

  Another important task I've been trying to do is to process my investment
  history in order to compute the actual, precise returns, including all fees
  and taking into actual my particular cash transfers. Most brokers will provide
  either the generic returns of a particular instrument regardless of your
  exposure over time, or the difference between the current time and some past
  time for your entire portfolio. Neither of these is sufficient to evaluate
  your portfolio returns. I want to compute the returns of each instrument
  separately, entirely from the Beancount input file, and then combining those
  returns histories to compute portfolio returns.

  In order to do this right, the structure of each investment has to follow some
  sort of pattern so that for each instrument we can identify external flows of
  money, internal flows, and "value accounts" which contain the commodities
  whose price fluctuates. I had a pretty good shot at this in the 'returns'
  branch, which has been merged, and have found some shortcomings, so I wrote
  the 'returns2' branch, but it is yet incomplete and I have to restart working
  on this at some point.

  - I need to add detailed debugging information in order to troubleshoot the
    cases where it does not work well. There are several corner cases and I've
    been having a difficult time identifying exactly why it fails for some
    commodities. Time to write some nice debugging output, this will be useful
    later, and for others, and for others to share when asking questions if they
    face similar difficulties.

  - In order to compute this properly, I will need to pull prices at various
    points in time. I want to automate the process of figuring out the dates at
    which prices are needed, i.e., when the prices in Beancount at too far from
    the evaluation dates, and perhaps automate the fetching of all necessary prices.

  - Bring in all the generic functions from experiments/returns/returns.py into
    core beancount. Bring in returns as a plugin.

  - Prices: Write a script to output the timeline of prices/rates missing &
    required in order to compute all the returns correctly. Then use it to drive
    fetching a historical table of monthly or perhaps weekly exchange rates for
    USD/CAD, USD/AUD, EUR/USD since the beginning of my file. Make this script
    reusable.

* Standalone Tools

  In order to produce many of the reports, I've had many ideas of composable
  command-line tools to build and provide for processing text with account
  names. These are small standalone projects.

  - Build a function and command-line tool that can injest either a table of
    results or a CSV file and infer that an entire column is of numbers and
    pairs of numbers and can accordingly split the column into multiple columns
    and put the currency in the header so you can import that up to a
    spreadsheet.

  - Build an 'statement' tool that will render a treeified balance sheet in two
    columns! Limit it to use the beginning of a line, and hard-code to use the
    five known categories (optionally changeable). It's okay if the tool is a
    bit more limited than treeify. It should optionally do the treeification.
    It should also optionally sort the account names (or not).

    * Add a --title option to render at the top.

    (A two-column tool to convert one column into two columns (for text mode
    balance sheet and income statement). The equivalent UNIX tool does not
    exist. Select columns by regexp on prefix.

  - Build a simple 'colrneg' tool that just highlights numbers as green or red
    depending on if positive or negative.

  - 'csv-pivot': build this: a script that can accept a CSV file and render a
    CSV pivot table from it. The reason we need support is in order to carry out
    operations on columns of inventories. Maybe we should impleemnted some sort
    of swiss-knife tool that is able to parse inventories from columns and
    perform various operations on them, aggregations, etc. using Beancount's
    Inventory() class. This could be a powerful tool! Make it possible to parse
    and create Inventory objects from cells.

  - Perhaps should build a version of treeify for internal usage that works on
    HTML columns, off of HTML text. Or BETTER: just a stateful tool that can
    transform an account's name to indent it properly every time you feed it the
    full account name! This could be used by the routine that want to render
    columns as tree. Maybe 'treeify' should use that as well. That would make a
    lot of sense.


* Streamline Commands

  As features grow, so do commands. I'd like to minimize the number of them,
  where it makes sense. I find it's often possible to do that.

  - I plan to remove bean-example and fold that into a bean-doctor subcommand.

  - Maybe bean-bake could be folded into bean-web.

  - bean-sql is a bit of an experiment, I'm not sure we need it, but I want to
    keep the functionality. Maybe this should only be a subcommand of the code
    that provides Beancount postings as a a virtual SQLite3 table.



* Support Normalized Signs for Debits & Credits

  One simple idea that might make at least some people happy is to make it
  possible to input the great majority of numbers as positive numbers. This
  can easily be done by considering the account type to which a number is
  attached and invert the number, if necessary. For example, if this input mode
  is enabled, you would input a posting to Income as a positive number, but it
  would be interpreted as a negative number.

  - Allow sign normalization:

    * Add an option to the parser to allow signs to be entered with the "all
      positive" convention, and actually invert the signs right at the output
      of the parser.  Balance errors should be enhanced to emphasize which of
      the postings should be increased or decreased, based on the sign of the
      balance error and the type of each account.

    * For display, in the shell, provide a SIGN(account) function that allows
      the user to multiply the inventory by, or a NORM(inventory, account)
      function that would do that itself on the inventory.

    This whole thing should be a minor version. This would be a valuable feature
    IMO, allowing users to choose their favorite convention would be a plus.

  - Do support rendering options to invert the amounts of the minus accounts.
    This is an important feature.


* Trading Accounts over Conversions

  Beancount deals with exact balances by inserting a special "conversion"
  entries for the particular subset of transactions under consideration. The
  goal is to make the balance sheet sum up to zero exactly. It turns out it's a
  bit of a kludge and it's not obvious to explain. A better method would be to
  automatically insert postings to "Trading Accounts" as has been described
  somewhere else. This obviates the need to insert conversion entries. However,
  our first implementation should simply add the feature as optional and keep
  the conversion entries insertion behavior, we want to introduce this better
  alternative mechanism gradually.

  - Implement the Trading Accounts method, it should work entirely
    automatically. You'll have to insert a new option for specifying the root of
    the trading accounts. This is a better solution than my current
    reporting-dependent auto-insertion of a special conversion transaction. With
    the "trading accounts" solution, any subset of transactions will naturally
    balance to zero because each transaction is coerced to balance to zero.

  - Write a document to explain how conversion entries work.

  - Idea for a plugin: Create a new plugin that automatically inserts legs for
    the "Trading Accounts" methods described here:
    http://wiki.gnucash.org/wiki/Trading_Accounts
    http://www.mscs.dal.ca/~selinger/accounting/tutorial.html
    http://www.mscs.dal.ca/~selinger/accounting/gnucash.html
    This should be implementable via a plugin.
    The resulting Conversions entry should be empty...

  - Make the conversions report sum up to zero by adding a similar conversion
    entry as for the balance sheet.

  - This is an older idea, which is related but which becomes obsolete if we
    implement the Trading Accounts method: In order to zero out the "trial
    balance" report perfectly, you could insert a conversion entry at the end of
    it, in the same way that I do for the balance sheet. There is no reason that
    this is any different; this should be done the same as for the balance
    sheet.

* Add an "End Balance" Directive

  Some people are requesting and end balance directive.

  - Create one by fudging the date and storing a regular Balance directive. This
    is an easy task.
    https://bitbucket.org/blais/beancount/issues/118/create-a-balance_end-directive


* Improve the Include Directive

  - Support an include directive that is a URL, in order to fetch lists of
    prices updated remotely, or via crontab. This way the dashboard does not
    have to include code that fetches prices.

  - Idea: an include directive should have a "prefix" option, to add a prefix to
    all accounts from the included file.


* Improvements to Price Fetching

  - Infer the rendering precision for inverted currencies from only the list of
    previous prices. Run a DisplayContext on those and do similar
    quantization/rounding automatically. This would make a lot of sense,
    especially when inversion generates a very large number of digits.

  - Write a script that will iterate and fetch all the missing dates on Friday,
    or last DOM for the required portfolio during the entire duration, or allow
    providing a frequency string (does rrule have one?) and let bean-price do
    this natively. This will work the API.

  - You have to deal with the case whereby two currencies provide incompatible
    conversions of each other. This would potentially result in colliding
    entries in the price database. Not sure how to deal with those yet.

  - Write a script that will automatically fetch the dates I held various
    positions at cost for throughout the history and a list of weekly dates to
    fetch rates for.

** OANDA

  - Finish the implementation of my delayed rate fetcher from OANDA.


* Will & Legacy

  One of the tasks I'd like to Beancount to be able to do is to produce
  documents which list the account details of assets and liabilities, including
  account number, institutino address, phone numbers, contact persons, etc. in
  order to encrypt and share with a trusted one, in case I pass away.

  - Create a new type of report that produces a readable document with the
    entire list of accounts and descriptions and account numbers pulled from
    metadata. This document should be attacheable to a will, to describe all the
    accounts, institutions' phone numbers, account numbers, in a way that makes
    it possible for someone executing a will to easily understand that full
    nature of the assets and how to reach the relevant institutions to liquidate
    the assets.


* Priorities ------------------------------------------------------------------------------------------------------------------------
* Grab Bag of Misc Ideas

  This is a grab bag of ideas. When I have a new idea coming to me, I don't have
  time to think about where to put it, I just come here and jot it down. Every
  couple of months I clean this mess up and put it in the sections below. Please
  excuse the mess. Of course, I'll clean it up at some point.

** errors

  - Build a utility function to parse plugin configs using ast.literal_eval()
    and catch and produce a consistent error message when an invalid Python
    expression is provided. Convert all the plugins to use it.

  - When rendering errors, render the data type so the error tells you which
    component or plugin generated it.

  - Parse and save the line no for "plugin" directives in order to improve their
    error reporting.



** doctor / tools

  - Add a list of posted balances by account to "bean-doctor context".  "linked"
    always links all the transactions, so it's not good enough. Just add this by
    default to the context command.

  - bean-doctor context should accept a LINK, not just a line number from
    context.

  - Great idea: Make the printer able to (1) output "incomplete" entries and (2)
    print out the entries in the order of (filename, line-no) in which they were
    parsed, to produce a file that is as close as possible to output. (bw3443
    asked for this in order to make modifications to his input and push that
    back out to a file, this could be useful.)


** Caching Improvements

  Caching is emerging as a key feature because adding more plugins increases
  processing time. I'd like to eventually be able to cache as much processed
  data as possible, per file.

  - I really need a --no-cache and --clear-cache options across all the
    programs, consistently defined. When developing a plugin, it would be so
    much more convenient.

  - Add options to disable the cache in bean-check so that using -v would be
    useful when you're trying to assess performance. I try this often enough I
    want options for it.

  - Use the same option on all tools for showing the timings, --verbose timings,
    maybe add it from the loader module.

  - (Performance) Great idea for performance: Implement the cache for each file
    separately. I could split my big file and only the bits which get edited
    would have to be recomputed.

  - All usage of environment variables should be removed by replacing them by
    the standard command-line options.

** arithmetic_ops

  - Support arithmetic operations as targets, so you could SELECT 2+2, for
    example. Then add a PRICE(ccy, ccycost, date) function to pull the price at
    any date.



** match-pending plugin

  - Write a plugin that will pair up (link) matching transactions posting to a common
    account; this could be used to properly pair up the transactions to
    Liabilities:AccountsPayable, which would be very useful.



** query_parser

  - SQL: "IS" and "IS NOT" is not implemented.

  - Idea: The "HELP" command of the SQL shell should be made analogous to the
    schema inspection facilities of other SQL shells instead of being dedicated
    HELP commands.

  - Implement a DESCRIBE command to the SQL shell in order provide help on the
    available row commands. I think this would be a natural way to do this.

  - This query works:

      bean-query $L ' balances from flag = "!" '

    But this query fails:

      bean-query $L " balances from flag = '\!' "

    The second one needs to have the flag escaped because of bash shell
    expansion, but the problem is that the escaped backslash appears in the
    output. This is normal bash behavior, but the problem is that the user
    receives no notification of failure in this case. Beancount should detect
    that the string compared to a flag is not a single-character string and
    issue an appropriate error message for it.

** query_env

  - There's a bug in the MIN() function, it fails, try this:
      select min(balance) from open on 2015-01-01 close  on 2016-01-01  where account = ...



** query_eval

  - Another problem with queries is that sales cause very large unrealistic
    changes because each posting affects its account separately. Look at this
    query, for example, where we are trying to obtain the maximum balance during
    the year:

      select date, description, convert(balance, 'CAD', date)  from open on 2015-01-01
      close  on 2016-01-01  where parent(account) = .../'rrsp'

    We need to find a way to report the balance only after all the postings of a
    particular transaction are applied. I'm not sure how to handle this well yet.

  - query: Provide a column for the "other accounts" of a selected posting's
    transactions, so you can select on that. Selecting a transaction should be
    migrated from the "FROM" syntax to the "WHERE" syntax as if a joined table,
    with suitable support for ANY and other membership operatos.


** query_render

  - Journal rendering: add terminal colors (easy).

** new-plugin: at_cost_only

  - Idea for one of those constraint plugins: Create a plugin whereby you
    declare some currencies and assert that any units in them are always held at
    cost.


** new-plugin: subset_balances

  - Create a plugin that filters out postings with a particular per-posting
    flag, and that checks that they are balanced by themselves.


** Web Interface Improvements (bean-web)

  - Make the web interface not render postings anymore by default.

  - web: Don't render the transaction detail anymore; instead, the full context
    should come up in a tooltip that is computed on-demand. Rendering the basic
    table should not have to render all the detail upfront, that is always
    overkill.

  - web: Don't render the full Inventory'es; instead, already render at cost and
    provide their full detail either by clicking on the transaction, which
    should render the full detail of an inventory (for debugging), or in a
    tooltip.

  - Highlight (e.g., in the color red) the postings to accounts that are in
    contra value, e.g. a positive Income, or a negative Expenses posting.
    (Maybe this is just something that lives in Fava actually)

  - In the web interface, it would be nice to have a fancy client-side
    JavaScript overlay here, that automatically appears after parsing if there
    are errors and that automatically smoothly fades out. All errors should be
    displayed in an overlay; proper error handling and display for the web
    interface is not optional, it's important.

  - Figure out how to disable googleapis fonts when on a very slow connection.
    I'd like to enable the fonts, but if they cannot be fetched quickly, or
    cached, this should be disabled.

  - Rename /context to /entry

  - (easy) Make b.w.web also 'app.options_map' instead of 'app.options'.

** Improvements to Bake

  - Move beancount.scripts.bake to beancount/web and adjust all the references
    accordingly.

  - bake: Make bake support curl if wget is not available. It should work with either,
    to relax dependencies.

** Review the Design of Tags & Links

  - Consider removing the "links" attribute altogether and making that simply
    just a tag. Do we really, truly need to distinguish between tags and links?

  - Try removing the 'tags' attribute of transactions by moving it to metadata
    fields and making sure tools are available to perform the same aggregations
    using bean-query and views using bean-web.

  - Make the Pad directive accept #tags and propagate those to the generated
    transactions:
    https://bitbucket.org/blais/beancount/issues/70/add-tag-to-the-pad-directive-and-propagate

** Puzzling... No idea, cannot remember

  - Make the web application use the regexps defined in common in its paths
    instead of inline ad-hoc approximations. There was never any need to do
    that.

** New Plugin: check_closed_empty

  - Create a plugin that automatically inserts a zero balance check right before
    a Close directive, for all currencies that appeared in that account. This is
    a pretty basic but important constraint I'd enable at all times on my
    accounts.

  - Closing an account with a non-zero balance should trigger an error! Right
    now it does not. This is important.

** New Report: overview-stats

  - Add a simple overview 'stats' report with output like this:

      Files these postings came from:
        ...

      Unique payees:            2681
      Unique accounts:           151

      Number of postings:       9026 (4.8 per day)
      Uncleared postings:        126

      Days since last post:     -206
      Posts in last 7 days:       30
      Posts in last 30 days:      52
      Posts seen this month:       8

** New Plugin: unverified

  - Idea! Allow the selection or reporting of all the postings since their
    balance check in each account. These postings can be called "unverified"
    and it should be possible to report just those. Maybe we can restrict
    further to the list of those without a '*' flag, or maybe just those with a
    '!' flag. "Show me all that's unverified right now."

    Can this be accomplished with the shell? I suppose a new plugin could be
    created to flag unverified entries with meta-data and then filter on that.
    That's probably the best way to do this.


** New Plugin: No Zero Amounts

  - Move the check for zero units ("Amount is zero" from the parser) to a
    plugin, and make this selectively removable.
** Super-Plugins: Pedantic & Auto

  - (pedantic) Create a new plugin-of-plugins which enables all the possible
    constraining other plugins in order to make Beancount as tight as possible
    by default. Making the hardcore validation into a plugin might be a good way
    to provide a strict mode. You could build a "beancount.plugins.pedantic"
    plugin-of-plugins.

  - (auto) Create a new plugin-of-plugins which enables all the auto-declaration
    plugins in order to make crafting little test files as convenient as
    possible. I do this all the time, I need this actually. You could build a
    "beancount.plugins.auto" plugin-of-plugins.

** Total Balance

  Currently, the Balance directive only asserts the currency of its attached
  amount. Some users have requested a balance check that is exhaustive, that is,
  which asserts that the inventory matches the contents of a directive.

  - Implement some parser-level, generic directive for specifying the contents
    of an inventory (units only).

  - Implement a total balance assertion using the following syntax:

      YYYY-MM-DD balance
         account    amount
         account    amount
         account    amount
         account    amount

    The distinction is that it's on multiple lines. Maybe call it balance*.

  - A variant on this would be a balance directive which asserts the cost basis
    of an account, either by currency, or total. Perhaps this could be useful,
    and if anything, easy to implement. See past discussion with Eric Weigle on
    the ledger-cli mailing-list.

  - When you will add cost basis to the balance assertions, make the padding
    directive also able to fill in with some cost basis. This would be useful
    for mharris (see discussion on Language Syntax document).

** Implement Table Joins

  - Write the multi-year report and share on the list at
    https://groups.google.com/d/msg/ledger-cli/XNIK853ExNc/CWxSPa-5INMJ

  - Write a utility script that merges multiple reports with a leftmost column
    of account names into a single report with multiple columns.

       SELECT account, bal1, bal2 FROM
         (SELECT account, sum(cost(position)) as bal1
          FROM CLOSE ON 2014-01-01 CLEAR)
         JOIN
         (SELECT account, sum(cost(position)) as bal2
          FROM CLOSE ON 2015-01-01 CLEAR)
         ON account;

** Budgets & Temporal Constraints

  The concept of "budgeting" should be implemented as a list of constraints on
  top of what Beancount already offers. It could be segregated to a plugin, as
  long as the input syntax is powerful enough to support it. Some people in the
  'fava' team have already begun experimenting and that's why I added support
  for a Custom directive. However, eventually this should be formalized a bit
  more and unknown directives should be let to trickle through, and for plugins
  to either register a validation function for the expected data types that were
  seen (this wouldn't be grammar-level parsing, would have to be after the
  grammar has run) or for them to validate their matching directives directly.

  - It would be useful to create a directive that checks that the balance
    of an account in a time interval is lesser or greater than some specific
    amount, e.g.

       Expenses:US:TY2014:SocSec      <= 7254 USD  ;; 6.2% of 117,000 USD
       Expenses:US:TY2015:SocSec      <= 7347 USD  ;; 6.2% of 118,500 USD


** Documentation

  - Write a script to download and bake all my PDFs docs in a
    mobile-friendly format.

  - I'd like the documentation links to open in "View" mode by default, YET
    still allowing the user to switch to "Suggestion" mode if they want to. See
    project volteface to complete this, this does not have to be a part of
    Beancount, this should be its own presentation project.

** Transaction Lists which can be Explored with Emacs

  - Add a "lineno" format for transactions that render in "Emacs errors"
    compatible format, so we can easily jump in time throughout the input file
    instead of rendering a journal. Offer the option to list in reverse to. This
    should be invokable from the SQL shell.

  - Register (with filter) should have "print" mode that also includes
    file:lineno so that we can make Emacs "jump" between the transactions in
    the order they appear.

** Reports: Rendering Journals

  - Journals should render in either order.

  - Add an option for spacing in the revamped reports.

  - When multiple transactions occur in the same day, it makes sense not to
    render the balance amount until the last one. Do this. This is important.

** Reports: Rendering Tables of Balances

  - tree rendering: If a parent account has only a single subaccount and the
    parent account otherwise has no postings in its realization, render the
    account on a single line instead of two, e.g.

      Expenses                     Expenses
        Taxes                        Taxes
          US                           US
            TY2014                       TY2014
              State                        State:Company
                Company                    ...
              ...

** Reports: Rendering Tables

  - For table rendering, move the actual formatting at rendering time. CSV files
    should have fractional values for percentages, txt and html should have %
    values. I need to figure out a good solution for this. Maybe the thing to do
    is to move the field selection at rendering stage, or at least to have it at
    both.

** Reports: Accounts

  - bean-report accounts should produce a regular table that can be rendered
    with CSV or TXT, not a custom output string.

** Padding lots held-at-cost

  - (pad) Review the possibility of padding units held at cost:

      "The reason it fails is that there must have been units of those commodities
      held at cost before the pad date, and it is an error to pad commodities at
      cost, because Beancount has no way to know what the cost basis of those
      commodities should be."

** Parser improvements

  - When an error occurs while parsing a directive/transaction, add the ability
    to let the parser skip until the next directive and ignore the parsed
    transaction because of the error. Maybe this should be an exception
    mechanism, or just storing a flag that gets reset when the directive is
    completed. Not sure. This would be a more elegant way to deal with some
    errors.

** Unrealized gains

  - Unrealized gains should not be added if the gain is zero.

  - There's a fundamental question about which date to be used for pricing
    entries. This really would depend on the view. If this is a period view, the
    date of the last entry is most appropriate. If it is any other kind of view,
    the latest price is best. All the reports should be adjusted for this.

** New Report: Events

  - Build a 'events' report that will print out the current value of all events.

  - Create a new report type: "days" that counts the days of any event in the
    filtered log.

** New Plugin: Multi-Pad

  - New plugin type: a kind of spreaded Pad directive, that creates multiple
    pads at regular intervals. This is to deal with smooth cash distributions or
    work meals assignment. You should be able to specify the frequency and
    have it automatically insert a number of entries to spread the expense
    evenly. 'evenpad', 'multipad', 'distribution'? This should most definitely
    be a plugin.

** Improvements to Emacs Support

  - Investigate indent-region and see if it wouldn't make sense to override this
    in order to invoke beancount-align / beancount-format.

** Query: Negative filtering by default

  - Idea: For "virtual postings", you could mark certain tags to be excluded by
    default, to be included only explicitly. e.g. #virtual tag would have to be
    brought in by selecting it via "tag:virtual". Maybe a different prefix would
    be used to distinguish them, e.g. #virtual and %virtual, or #virtual and
    -#virtual; something like that.

** Payees vs. Subaccounts

  - Write a script that will highlight some "payee vs tags vs subaccount"
    invariants:
    * Highlight payees that are always used with the same accounts
    * Same with tags

** Misc (Uncategorized) - This section ought to go at the end of this doc in the future


  - Plan for integrating rendering and filtering between web/HTML and text
    versions:

    * Filtering: Should be done in a library used in common with the web server
      and a new tool, bean-query, which provides a command-line interface
      to trigger filter, e.g. filter by year, filter by tag, etc. The point is
      that the same code that does the filtering for views should be run from
      this command-line. The code that creates views perhaps should be moved to
      begin that library.

    * Rendering: The web reports, such as beacnount.web.journal,
      beancount.web.acctree, etc. should move to beancount.reports and have
      HTML and text versions of all these.


  - Implement --brief option on scripts.holdings, to be able to share, which
    renders only % holdings.



  - validation: We should check that entries created by plugins at some
    initialization point are pointing to the right parents (or maybe we should
    relax the need to set the parent and make that routine set it all at once:
    time this, it it's very small, do this on initialization and that makes it
    easier to write plugins for users and you can do away with entry_replace().)



  - Price entries should have extra metadata to disambiguate between implicitly
    created prices, linking to the original transaction that created them, and
    explicitly created ones.




  - A table of price entries should be rendered under the price graph in the
    web interface.

  - Web interface: Instead of rendering inventories with the full contents in
    the journal, render the cost, and place the full inventory in a tooltip!

  - Implement a little plug-ins system that allows a user to insert a new tab in
    bean-web, to insert some custom display.

  - The Trial Balance page could be a good place to put all the accounts on the
    left and have two sets of columns: beginning of period -> end of period.







  - In order to implement .txt output, you will need to decouple the web
    rendering and the generation of its included data. This will be
    great--ability to cut-and-paste any page into txt. format=txt, and we could
    still have the links clickable. Everything else would just be txt. A bit of
    a crazy idea, but it might work well and be simple. Maybe.

  - Bug: A transaction like this fails to parse; allow it:
      2014-02-22 * "Payee" |
        ..

  - Serving CSV files from the Documents page should not be via download, but
    rather rendered directly.

  - The documents web page should render by-month + date, and by-account + date.


  - Add views for the last 5 days, one day only each day (for D.Clemente)

  - Add preliminary support for renaming root accounts, even if that means the
    option must come first in the file. Move the checks in the parser.

  - In rendering balance directives, don't render the amount in the "change"
    column; that is too confusing for some users, keep the change column for
    changes.


  - update activity: remove parent accounts with no child accounts.
  - update activity: this exhibits a bug in the table rendering, look for IVV,
    see TODO(blais) in acctree.py

  - Begin user documentation in earnest; we really need this soon.
  - Complete example file with income statement transactions.

  - URGENT - Provide some tooltip or help link from the main page to allow
    discoverability of what a "view" is.

  - URGENT - the level1/2 views are EmptyView's, you need to implement those!

  - Example files (suggestion from Daniel Clemente):

      > >   I think 2 files can be helpful:
      > >
      > >   1) A simple one, a „how to“ file with ~20 transactions, or better, from 1
      to 3 transactions for feature. To show the normal things like receiving a
      salary, getting money from ATM, wire transfer, pay the bills, … So that it does
      not scare people without experience in double accounting.
      > >   demo.beancount fits this place.
      > >
      > >   2) The big one (1 year, you said), to show off that beancount is powerful
      and is really used for long-term accounting. This one is the „inspirational“
      one, to make people say „I would like to do that!“.

  - beancount: GREAT IDEA: output a subset of transactions as a spreadsheet. You
    need to design a textual way to refer to a subset of transactions. Output in
    either directions, without currencies.


  - Create a 3rd-party dependencies building script for Mac OSX users (fxt).

  (Cost Basis)
  - Cost basis issue: How do I take into account the commissions and fees
    adjustment on the cost basis for a position?
  - How do I take into account Wash Sale Adjustments to the cost basis?

  - entries_table() really should be called postings_table().

  - You need to validate the account name options (empty, or no :, use regex to constrain).

  - Move utility functions from bean-prices to a reusable place.

  - Have another script that takes that as input and spits out current positions
    in the market on a web page; CGI script, should be served on Furius. Update
    via a Mercurial repo push.

  - Render tags

  - IMPORTANT FEATURE: Text/XLS exports

  - IMPORTANT FEATURE: Flip balances for rendering

  - IMPORTANT FEATURE: Implement Average Booking for Vanguard & RBC Adjustment,
    with associated tests and syntax in the parser.
    Update for inventory.py:

      def average(self):
          """Merge all lots of the same currency together at their average cost.

          Returns:
            A new instance of Inventory, with all the positions of each currency
            merged together at cost, bringing all these positions at average cost.
          """
          logging.warn('FIXME: continue here, this will be needed to report positions')
          # FIXME: This is ill-defined, the grouping must also take into account the cost currency.

          units_map = defaultdict(Decimal)
          costs_map = defaultdict(Decimal)
          for position in self.positions:
              lot = position.lot

              cost_currency = lot.cost.currency if lot.cost else None
              key = (lot.currency, cost_currency)
              units_map[key] += position.number
              costs_map[key] += position.get_cost().number

          inventory = Inventory()
          for lotcost_currencies, units in units_map.items():
              lot_currency, cost_currency = lotcost_currencies
              cost_number = costs_map[lotcost_currencies]
              inventory.add(Amount(units, lot_currency),
                            Amount(cost_number, cost_currency),
                            allow_negative=True)

          return inventory


  - Render the OFX / QBO files in a <pre> tag, or figure out why the mimetype
    is incorrect and they don't render properly. Right now the default
    rendering of the browser is insufficient.

  - (IDEA) Why aren't we using the price on the first leg of this transaction?
    This is an interesting variation on the meaning of the price: it could mean
    either (a) the price of the lot, or (b) the conversion price of the cost of
    the lot. This would enable the following:

        2013-07-22 * "Bought some US investment in a CAD account"
          Assets:Investment:HOOL           50 HOOL {700 USD} @ 1.01 USD   ;; 35350 CAD
          Assets:Investment:Cash          -35359.95 CAD
          Expenses:Commissions                 9.95 CAD


  - Remove the parsing of "CHECK" at some point, that was just there for
    compatibility.





  - More testing:

       # FIXME: Test a conversion of shares with lot-date, e.g.:
       #
       #   2000-01-18 * Buy CRA
       #     Assets:CA:RBC-Investing:Taxable-CAD:CRA           4 "CRA1" {232.00 USD / 2000-01-18}
       #     Assets:CA:RBC-Investing:Taxable-CAD               -1395.43 CAD @ 0.665027984206 USD  ; cost
       #
       #   2000-02-22 * CRA Stock Split 2:1
       #     Assets:CA:RBC-Investing:Taxable-CAD:CRA          -4 "CRA1" {232.00 USD / 2000-01-18}
       #     Assets:CA:RBC-Investing:Taxable-CAD:CRA           8 CRA {116.00 USD / 2000-01-18}


  - Add a validation check, that when closing and account, its balance is empty/zero.

  - Render a journal as a detailed expense report, for a set of accounts
    (e.g., Expenses:*) pulling out amounts in various columns based on other
    expressions (e.g. Assets:Cash:Caroline).




  - Idea around documents: A link between a transaction to a document can be
    created by associating a document's checksum as the link of the
    transaction. If Beancount could associate them - and it could, it has
    access to the document files and the corpus of transactions - the web
    interface could insert a special link between the two. Maybe we could do
    the same thing with the filename as well.

  - A better idea to do this would be to allow specifying an explicit document
    directive, and finding document directives from files that are already
    specified should not re-create them. This way you can specify both the
    document and a transaction and use a common link as a natural way to
    associate them, e.g.:

       2014-06-20 document Income:US:Employer:GSU "2014-06-20.employer.0000000.pdf" ^ee63c6fc7aa6

       2014-06-20 * "PAYROLL" | "Refund for fractional shares" ^ee63c6fc7aa6
         ...
         ...

  - Document finding from files should not create documents that have been
    explicitly specified in the ledger. Avoid duplication! This is an important
    fix to make, that will allow both to co-exist together.






  - Implement beancount.plugins.tag_pending as a general feature of links...
    this ought to be built-in by default, this is a great idea.


  - (prices) When attempting a conversion in holdings, if the rate isn't
    available directly, you should always attempt to value it indirectly via
    USD or EUR.


  - Allow short sales eventually. This should already work if all that you do is
    selectively suppress the validation check that verifies that a position at
    cost may not go negative. We could selectively suppress it by adding a flag
    to the open directive associated with an account, or maybe adding some
    special syntax in the cost specification that allows us to do this.







  - Create a new directive for balance that checks for the complete balance.
    Ideas for syntax:

      2014-06-20 balance      Assets:Some:Account    10 HOOL, 640.40 USD   FULL
      2014-06-20 balance      Assets:Some:Account    [10 HOOL, 640.40 USD]
      2014-06-20 balance      Assets:Some:Account    <10 HOOL, 640.40 USD>
      2014-06-20 balance*     Assets:Some:Account    10 HOOL, 640.40 USD
      2014-06-20 full_balance Assets:Some:Account    10 HOOL, 640.40 USD

    Maybe we should define a general syntax for input'ing an Inventory object,
    that could be read at parsing time.


  - Create a command in bean-doctor which lists all of the lots and their
    changes for a particular account. This is meant to be a debugging tool for
    booking algorithms. The rendering should be clear and detailed.




  - Implement a "fuzzing" input generator, that will output a very large input
    file with all possible kinds of combinations, to see where Beancount hits
    its limits and perhaps bring up some bugs from input I haven't thought of.
    This is easy and fruitful.


  - Replace gviz by some other library that does not require you to be online.








  - Add the acquisition date of each lot to each Holding, and it should be
    output at that date by print_holdings as well.



  - In order to relax the constraint that you may not add negative units at
    cost, we could only disallow under certain circumstances:

    * An account has received units in the opposite direction
    * If the posting cross the zero boundary. Maybe starting from zero in
      either direction could be fine.

  - Idea: You could add a further constraint property to an account name: that
    the amounts may never be allowed to balance to a particular sign. This
    could be useful to avoid data entry mistakes. You could even write a doc
    just focused on all features designed to avoid data entry mistakes.



  - Idea: Relax checks for negative values: from docs

      "PLEASE NOTE! In a future version of Beancount, we will relax this constraint
      somewhat. We will allow an account to hold a negative number of units of a
      commodity if and only if there are no other units of that commodity held in the
      account. Either that, or we will allow you to mark an account has having no
      such constraints at all."

  - You could make the narrations for padding and summarization transactions
    specifiable via options.

  - Silence BrokenPipeError errors from bottle using wsgiref. You could use
    CherryPy, which doesn't suffer from that, or just... fix it and silence
    them.




  - (sanity check for conversions) Insert a validation check when transferring
    amounts to the balance sheet that the implied rate of the conversion entries
    is within certain bounds of the price, for each pair of commodities (find a
    way). These bounds should be proportional to the variance of the price. This
    would just provide an extra amount of good fuzzy feeling, knowing for sure
    that my solution to the conversions problem is always meaningful and
    correct.






  - Implement the dashboard on the example file, take the code out of my
    private code stash and share.

  - Convert example file to use beancount.plugins.ira_contribs plugin.

  - Fetch missing prices for my ledger file and recompute returns.

  - Returns calculation should spit out missing prices.
    Automate returns calculation.

  - Write a wash sales calculation code that can input from either a Beancount
    input file or a spreadsheet.

  - Limbo accounts: Start a document on handling limbo accounts, summarize all
    info from emails.

  - Complete text-statements to text for bean-report and ELI, complete with
    --date on those reports.

  - Export "net worth over time" project.

  (booking)
  - Change booking to always have lot-date and list trades automatically.
  - Report trades, all bookings should be findable after the fact using a link.
    This can be added without doing full booking.

  (query)
  - Implement implitict GROUP BY and BALANCES ... WHERE syntax
  - Implement output format options (esp. CSV for spreadsheets).

  (documentation)
  - Slide: 4 methods: bean-web, bean-report, bean-query, write script + plugin


  - bean-doctor context does not render all digits... it should render all the
    numbers as represented in memory. Don't round those numbers.

  - Add a --auto-everything option to bean-check that automatically inserts a
    beancount.plugins.auto_accounts directive and more.

  - In the parser or in the validation, check that the price currency matches
    that of the cost currency, if both are specified!

       2011-01-25 * "Transfer of Assets, 3467.90 USD"
           * Assets:Investments:RothIRA:Vanguard:VTIVX  250.752 VTIVX {18.35 USD} @ 13.83 CAD
           * Assets:Investments:RothIRA:DodgeCox:DODGX  -30.892 DODGX {148.93 USD} @ 112.26 USD


  - The 'balances' report should also support a WHERE clause as a nice
    shorthand. I would use that all the time myself if I could.

  - Add a query_env function to output the root type of an account, e.g. 'Assets'.

  - Replace the portfolio script by a bean-query command that will use metadata
    on the commodities (!). This will simplify things a lot and be more
    flexible. These are really just aggregations of a different kind.

  - Create a function to identify whether a Position/Inventory is cash... use
    this to reproduce/replace the 'cash' report. Use the same rule from
    bean-report.


  - Complete converting price fetching script to use meta-data only and remove
    blais.prices. Also convert the example to declare commodities and the price
    fetching script should just work.



  - Fix the closing criterion for empty accounts.

      "I used to have it so that accounts closed before the beginning of the exercise
      (in the reports) would not appear. Accounts closed at the end of the period but
      with some activity within the period would appear (so you can click on them and
      see their journal). Opened accounts with a zero balance would, too. Closed
      before begin + no activity = no show."

        2000-01-10 open Assets:Continuing
        2000-01-10 open Assets:Empty
        2000-01-10 open Assets:Terminated

        2000-01-10 open Equity:Whatever

        2014-03-10 *
          Assets:Continuing       110 USD
          Assets:Terminated       120 USD
          Assets:Empty            130 USD
          Equity:Whatever

        2014-03-30 *
          Assets:Terminated      -120 USD
          Assets:Empty           -130 USD
          Equity:Whatever

        2014-05-15 close Assets:Terminated

        2015-01-10 *
          Assets:Continuing       110 USD
          Equity:Whatever


  - Review all the code that is an effective switch/case on directive types and
    add checks for unknown directives. Make sure Commodity is being handled
    correctly. Grep for isinstance. Add else clause everywhere none was, e.g.
    https://bitbucket.org/blais/beancount/src/0e3be569f32a80411df8396d42d5e5ac3487a68f/src/python/beancount/core/realization.py?at=default#cl-292


  - Make prices required to always be positive, including with @@, and err on
    negative amounts for prices. This will match Ledger semantics and will
    remove one degree of freedom that wasn't necessary.

  - Add the capability to issue warnings when the price database is queried for
    a specific date but the price point is too distant from the requested date.

      "One thing I want to do soon is to issue warnings when the price database is
      looked up and the price point is too far from the requested date, so that the
      user could go fill in the missing prices. I'd probably issue price entries with
      the approximated price (approximated with a distant date) and then feed that
      into another script that would fetch prices for those directives."

  - (easy) Don't render postings in the HTML interface by default. The detail
    can be made available via bean-query now, and users can click on /context
    link in order to get the full transaction detail. Journals should be
    summaries. Add an optional argument to turn it on/off, but it should be off
    by default.

  - (easy) Make _all_ plugins accept a configuration parameter, unconditionally. The
    interface should be this regular.

  - Don't install all the _test.py files, make sure they're not installed, + add
    a lint check that ensures the non-test files are never importing any of othe
    test files.


  - USEFUL. Issue warnings if the price date is too far from the requested
    market value date. This will help with returns, a lot. You should likely do
    this in the price_map object, in the lookup function, maybe, so that all
    modules benefit from the feature. You could ideally provide a date and a
    tolerancen, and somehow issue warnings automatically.

  - Fix FIXME in beancount.projects.returns, from DClemente issues.

  - In balance/aggregate reports, render the balances for parent accounts too.

  - Make bean-web and bean-query use the DisplayContext object in order to
    render all their numbers. Users are noticing, this is annoying.


* Merge TODO file entries here
* Merge all Open issues here
* Performance

  - (validation/performance) Optimize the performance of validations and bring
    all the HARDCORE_VALIDATIONS in by default.

  - Maybe the builder should have a 'filename' state that only gets changed here
    and there instead of getting that fileloc argument passed in every time on
    every rule. Maybe we just always get the fileloc from the parser.c as in
    NUMBER. I think it might make the parser more efficient too... try it out,
    do timings, see how much it improves parsing performance.

  - See if you replace BUILD()'s PyObject_CallMethod to this how much faster it
    gets: "Note that if you only pass PyObject * args, PyObject_CallMethodObjArgs() is a
    faster alternative."
    https://docs.python.org/3/c-api/object.html


  - (performance) Profile the web pages, if account_link() is high, provide an
    explicit cache for each unique view. (We had to remove this when we
    simplified the function using build_url for adding tests.)

  - (performance) Implement the stable hashing function in C and reinstall the
    validate_hash test.

  - (performance) Implement inventories in C and reinstall the
    validate_check_balances test.

  - (performance) Don't pass in the FILE_LINE_ARGS on function calls, these
    should be part of the context of the parser, should be gettable only on
    demand.

  - Can I use Py_RETURN_NONE in order to incref and assign, in the lexer,
    instead of doing it in two steps?

  - Optimize the main update() routine that is called in display_context.





* Plugins

  - Create a plugin that allows you to replace the date with some of the
    metadata fields, e.g. to create alternative date histories.

      "Note that if you _really_ badly wanted alternative history, you could you could
      easily enter alternative dates as metadata (Beancount will recognize and parse
      a datetime.date type as a value for metadata) and you coudl write _very_ simple
      plugin that converts all the transactions to use the alternative date where
      present in the metadata (or otherwise leave the date as is). You could even
      define yourself multiple different sets of alternative dates by using different
      metadata fields... you can go crazy if you like and create multiple versions of
      history that way. But that would be segregated to a plugin so I'm comfortable
      with it, do whatever you like in plugins, they're perfect for experimentation."

  - Create a verification plugin that verifies that the balance of an account
    does not go under some negative threshold below/above zero. This way you
    could check that account balances are of the expected size. (The plugin
    should accept transient negative balances within the day though, as those
    are order-dependent.)

  - Create a verification plugin that checks that there is a single currency in
    use per account. Check Open directives, also check actual usage.

  - Create a verification plugin that checks that all uses commodities have a
    corresponding commodity declaration. For those who like it airtight.

  - Put all verification plugins, including nounused and noduplicates under
    beancount.plugins.constraints.*.


  - Would it make sense for every plugin to provide a validation function? We
    could then move all the validation routines in their plugin file. I very
    much like this idea: it creates more isolation for routines and less
    dependencies. Open/Close, Balance checks, do seem to be able to fit in this
    category. Those functions should return only a single list of errors, no
    entries, and the calling function should perform a simple hash check to
    ensure that the mutable portion of the entries hasn't been modified by the
    user-provided validation functions.
    'beancount.ops.documents' could benefit from this split.

  - Idea for an additional check: a plugin that computes the weight using the "@
    price" value on a posting held-at-cost, checked against the rest of postings
    minus income (gains) accounts.

  - Idea: a plugin that autopads all initial balance assertions! Do it for
    demos, will be very useful for making demos easier, not having to be so
    strict.

  - Deal with wash sales... complete doc, call MSSB to figure out if/how they
    adjust the cost basis of a future stock vesting event.

  - Idea: Write two plugins...

    * One that check that all the postings with a particular flag on them
      balance to zero.

    * One that forks out all postings with a particular flag to a separate
      transaction.

    This is from an email thread with redstreet0 in Jan 2015:

    I said: "

       - Define yourself a special account under a common base, e.g. Equity:Extra:*
         for all those special accounts.
       - Write a plugin that will ensure that for all transactions that include at
         least one posting on an Equity:Extra account, the sum of all the weights of
         these postings is zero.
       - If you want to automatically fill in missing postings these accounts, you can
         also do that from a plugin.
       - Your plugin should be configurable with the root account you want to make
         special in that way, in this case "Equity:Extra". See other plugins for how
         to pass in a configuration.
       - You can optionally filter out all those Equity:Extra:* postings in the
         reports using the FROM syntax. Otherwise the detail of the Equity:Extra
         accounts in the balance sheet will be pretty harmless anyhow, but you could
         remove it.

       Note that instead of identifying these special postings using a known root
       account, you could instead trigger that capability by using posting flags.

       (Also, note that if all you care about is the balanced virtual accounts, that's
       entirely equivalent to a second transaction on the same date. I could be
       convinced to add that in, a special state for a subset of postings, as a
       "shadow transaction" whereby the parser splits the single transaction into two
       separate ones, perhaps adding a tag to the shadow one so that you can filter
       them out at will. That could be implemented as a plugin, BTW, separating
       postings that have a particular flag on them.)

    ". This could be used to simulate balanced virtual postings.

  - Generalize the scope of Document directives so that they don't just point to
    filenames, but can hold references to arbitrary document ids.
    * Rename the field from 'filename' to 'document'
    * Make the verification of that field against a filename option, enabled by
      a plugin.
    * Notify bw3443 about this.


* Fix Unrealized Gains

  - IMPORTANT: Unrealized gains for opened periods should show only gains since
    the openings. In other words, unrealized gains should be realized
    marked-to-market at the time of open.

  - Unrealized gain when rendering for closed years does not appear.
    Perhaps we should insert the unrealized gains during close operation.

    Idea: close realized gains along with close(), so that they don't show up for
    the latest year.

  - Unrealized gains should be modified so that they replace the book value of
    the positions that they adjust, and can be applied at multiple dates. Then,
    the realization should automatically occur both at the beginning and end of
    reporting periods.



* Better Errors & Errors as Directives

  - Enhance error reporting! Make all errors possibly hold on to a list of
    entries, not just one. Many, many errors will benefit from this.

  - The creation of exceptions should be made easier: each error class should
    inherit from a base class that is able to accept an optional list of
    entries, that would automatically render the fileloc of each of those
    entries, and that would use the fileloc of the first entry in order to
    render the location of the error. If no entries are specified, an OPTIONAL
    fileloc= parameter should be provided to specify where the error occurs.
    This will make creating errors a lot easier and nicer.

    As part of this, we should also somehow produce a list of all possible
    errors with a lavish description.

  - (architecture) Seriously consider merging entries and errors; errors are
    just a special type of entry, and they have dates, and they get rendered in
    journals. This could make a lot of sense.

  - Interesting idea: Maybe instead of returning errors, "errors" could simply
    become "Error" directives and be inserted into the flow, and picked up by
    the various rendering routines in different ways?!?  I love this. One less
    thing to return. Hmmm ponder it seriously.

  - Refine 'source' attribute on all directives: For .source, instead of '<...>'
    for the filename, we should use a scheme:..., like file://..., and
    plugin:beancount.... . This makes a lot more sense. The lineno still needs
    to be separate, we need that for sorting and prefer not to have it part of
    the string.


* Payees & Subaccounts

  - Idea: Allow sub-account names to include a special character, e.g., '#',
    (only one) that would indicate to the reporting facilities that, by default,
    the aggregation should be reported to the parent account. A "detail" or
    "verbose" switch could be used to trigger the detailing of subaccounts. For
    example,

       Expenses:Health:Medical:#Claims
       Expenses:Health:Medical:#PatientSavings
       Expenses:Health:Medical:#ClaimsPayments

    would be reported as

      Expenses:Health:Medical

    by default, but with the detailed switch, would be reported as

       Expenses:Health:Medical:Claims
       Expenses:Health:Medical:PatientSavings
       Expenses:Health:Medical:ClaimsPayments

    This could be used for various subaccounts actually. It's a nice way to
    guide reporting that does not complexify the semantics.

  - Idea: in the query language, provide a special Account:Payee field, in
    order to play with the notion of payee-as-subacccount often discussed.


** Payee Elision / Auto-Account Leaf Name

  - About the discrepancy between the concept of "Payee" and a superfluous lead
    account, e.g. Internet:TimeWarner, which typically contains only
    transactions from that payee: maybe we can elide the account name if it
    contains only a single payee, or perhaps a warning may be issued? I don't
    know.

    Basically, it would be nice to be able to have multiple payees in the same
    category over time (e.g. Electricity, Internet) but to be able to separate
    them somehow, without having to put the payee into the name. This is a
    little fuzzy, and I'm not sure how to do it, because the imported payee
    names are often not very clear and often truncated as well.

      Have you ever thought that Payees often end up functioning like an extra
    subaccount? I've come to realize that for Payees that only ever touch a
    single account, the line is really fuzzy there. I've been entertaining the
    idea of automatically creating subaccounts for payees like that.


* Core
** General

  - Make all imports outside of packages import from the package root, and have
    the package export those symbols explicitly.

** Inventory

  - Inventory: Implement a test for Inventory.get_amounts() with multiple lots of the same
    currency; they really should have been aggregated.


*** Book at Average Price

  - Inventory: Implement averaging of lots in order to report positions nicely.


*** Making adjustments of capital

  - Figure out how to make these kinds of adjustments:

      My name is Ian and I will help you with profit/loss and book value reporting.
      2013-04-19 RTC RR -- XSP -- ISHARES S&P 500 INDEX FUND (CAD-HEDGED) 2012 RETURN OF CAPITAL ADJUSTMENT TO BOOK COST $60.71
      2013-04-25 ADJ RR -- XSP -- ISHARES S&P 500 INDEX FUND (CAD-HEDGED) 2012 NOTIONAL DISTRIBUTION ADJUSTMENT TO BOOK VALUE $2,963.13
      Before you make accounting entries, it is a good idea to understand the underlying transactions.

      ETFs such as XSP, make distributions throughout the year, however they do not know the composition of the income distributed until
      after year end when the trust completes their tax return. When the income in the trust from dividends, capital gains, and income
      are not sufficient to account for all the distributions, the excess distribution is classified as 'return of capital'. Return of
      capital (ROC) is simply some of the capital you paid to buy the fund being returned to you. The ROC amounts are not taxable and
      you deduct them from your XSP book value. The XSP deduction for 2012 is C$60.71 and should be deducted from your book value in
      your April 2013 statement.

      Notional dividends result from the exchange traded fund (ETF) realizing capital gains and/or dividend income then reinvesting the
      gains/dividends in some other security(ies). No cash or reinvested units were distributed to investors but they still have to pay
      tax on the gains/dividends realized within the ETF. When a notional dividend is made, the dividend is included in income and the
      amount of the notional dividend is added to the book value of the underlying security. So you end up paying tax on the dividend up
      front and get a reduced capital gain or increased capital loss when you eventually sell the ETF.

      In your XSP example, if you held the ETF in a taxable account, the notional dividend would be fully taxable as C$2,963.13 income
      for your 2012 return. Your book value would increase by C$2,963.13.

      The book value of XSP for 4,100 units in your March 2013 statement was C$57,127.11. The return of capital reduces your book value
      and the notional dividend increases it so your book value at the end of April 2013 would be C$57,127.11 - C$60.71 (return of
      capital) + C$2,963.13 (notional dividend) = C$60,029.53.


*** Lots

  - Matching on Inventory Lots should be *loose*: try to match automatically
    against the most SPECIFIC lots.

         (AAPL, 18.45, nil) -> +1
         (AAPL, 17.93, nil) -> +1
         (AAPL, nil, nil)   -> -1    ... should choose any of the inventory

    Also, maybe the inventory's date should be filled in automatically by the
    parser... just an idea. Maybe date doesn't have to be allowed to be nil.


*** Original Idea Description for Integrating the Cost Basis in Beancount

  - Every account carries a cost basis.

  - You can have posting with or without a cost-basis.

  - If the posting has a cost-basis posting, the cost-basis is used to balance the
    transaction.

  - As you sum up the postings in the account, keep track of the full inventory as

      (commodity, cost) -> quantity

    As a special case, "cost" can be null. This is the case where there is no cost
    tracking for this commodity item. We maintain the full inventory of positions
    with a cost basis in the account; as a default case, the cost is null.

  - BALANCE CHECK: When balancing a transaction, if an amount has an associated
    cost basis, use the cost basis instead of the actual amount to balance.

  - INVENTORY CHECK: When a position is modified in the inverse direction,
    require a cost to book against. If no cost is specified, it just degrades to
    decrease from the bucket of commodities with a null cost (it all works out!)

  - ZERO CHECK: Insure that the quantity can never be negative for any bucket.

  - Optional extended check syntax: You could extend the @check syntax to include
    the cost, so that technically you could check that there are a specific number

  2013-03-01 * buy
    Assets:Checking        10 HOOL # 700 USD
    Assets:Investment     -7000 USD

  2013-03-15 * sell
    Assets:Checking       -10 HOOL # 700 USD @ 800 USD
    Income:RealizedPnL    -1000 USD
    Assets:Investment      8000 USD


  Syntax

  Test: Items of the same kind with and without cost basis
  Test: Multiple items of different types with a cost basis in the same account

** Realization

  - You need to convert some of TestRealization to TestCheck.

  - Whether an account shows up in a particular Ledger (realization) really only
    should depend on whether the account was open during the period (we now have
    account open/close dates... let's use them instead of a heuristic!).
    Create a routine to figure out if an account was open during a specific
    time period?

*** Average Price Booking

  - You now HAVE to implement average price tracking... not an option. Thanks
    to Vanguard #$(*#(*$.

** Prices

  - There should be a corresponding view/presentation for rendering information
    that we have about prices.

  - Build helpers tools for users to create their own scripts that will allow
    you to spit out a list of prices for the price DB.

  - Include directives will be necessary for update, because it will enable
    including the file of prices only. The prices should be in beancount
    language too, this should all be a single file format.

* Filtering
** Views

  - Replace all views by filtering queries... the root page should still have
    convenient links to various preset views, like the last five years, but
    these links should be implemented using the filtering query feature!
    Maybe it's worth allowing the user to specify common queries in the options
    map, and provide links to them. Do this, and try removing some of my
    subaccounts to simplify the accounts-trees somewhat.

  - The root page should feature a prominent input form that allows the user to
    specify a query! This input needs live at the very root

  - (views) You should be able to filter to all transactions related to some
    account, e.g. Immigration

  - IMPORTANT! Try to let through some of the non-transaction entries in the
    view filtering. We obviously cannot let through balance entries, but
    documents yes, depending on the type of filtering. We should do our best to
    let all the entries carry through.

** Filtering dimensions (Old Notes)

  - By Country

    - You should be able to look at only accounts with a particular pattern (and
      their other legs), e.g. *:CA:*

    - You perhaps should flag all the transactions that have a particular unit
      (e.g. CAD)

  - By Account Prefix

    - Specify a single account, and automatically select all the other accounts
      which are linked by any transaction in this account; generate a balance
      sheet from this list of accounts. e.g. Expenses:Trading, Income:PnL,
      Assets:Trading.

  - By Amount Size

    - I'd love a way to filter down a journal by omitting all the small
      items and keeping just the larger ones, to get an automatic
      overview of the large amounts in a long series of transactions.
      All the small amounts could be lumped together under a special
      entry.

  - By Institution

  - By Country

  - By Tag

  - By Payee

    * You should be able to click on a payee to view its transactions.

  - By Date

    - You should be able to click on dates and see all postings around that date
      too, e.g. +/- 10 days. Another simple and useful filter.

  - By Event (defines a period)

    - "How much did I make during the period of this event", e.g. while I was
      working at CompanyX, while I was in school at UniversityY. This provides
      two dates, generate a view for them:

        /view/event

      This could sum up all the entries for all the internals where the event's
      value was the same.

  - By Currency/Cost-Currency

      You could then possibly compute the IRR around that commodity...


** Custom dimensions

  - From discussion:

       | (digression not about virtual postings but answers auxiliary questions about
       | them)
       |
       | Now this points to a more general idea that I've been pondering for a while:
       | these "accounts" can often be seen as a set of flat dimensions, the fact that
       | they have a hierarchy can get in the way. I tend to have accounts that look
       | like this:
       |
       |   TYPE:COUNTRY:INSTITUTION:ACCOUNT:SUBACCOUNT
       |
       | like this, for example:
       |
       |   Assets:US:HSBC:Checking
       |   Assets:CA:RBC:Savings
       |
       | For these four dimensions, I actually like having most accounts (Assets,
       | Liabilities and Income) specify them in this order. This does not always make
       | sense though, especially for expense accounts; for those you wouldn't really
       | want to have a COUNTRY dimension at the root. You want the general category
       | only, so I'll have, for example:
       |
       |   Expenses:Food:Restaurant
       |   Expenses:Food:Grocery
       |
       | but sometimes the dimensions get inverted too, like in my recent change about
       | how to track taxation:
       |
       |   Expenses:Taxes:US:TY2014:Employer:Federal
       |   Expenses:Taxes:US:TY2014:Employer:StateNY
       |   Expenses:Taxes:US:TY2014:Employer:CityNYC
       |   ...
       | Here the "institution" is your employer, and shows deeper in the hierarchy.
       | Finally, you often do want to have multiple types for the same or similar
       | accounts, for instance, to track gains and dividends income from a particular
       | investment account, you want a mirror of most of the dimensions except for the
       | assets bit:
       |
       |   Assets:US:ETrade:IRA -> Income:US:ETrade:IRA
       |
       | For instance:
       |
       |   Assets:US:ETrade:IRA:Cash
       |   Income:US:ETrade:IRA:Dividends
       |
       | You see what I'm getting at... these components really operate more like a
       | database table with values possibly NULL, e.g.,
       |
       |   type     country  institution  account   category
       |   -------- -------- ------------ --------- -----------
       |   Assets   US       HSBC         Checking  NULL
       |   Assets   CA       RBC          Savings   NULL
       |   Assets   US       ETrade       IRA       Cash
       |   Income   US       ETrade       IRA       Dividends
       |   Expenses NULL     NULL         Food      Restaurant
       |   Expenses NULL     NULL         Food      Grocery
       |
       | Having to order your account components in a hierarchy forces you to
       | decide how you want to report on them, a strict order of grouping from
       | top to bottom.
       | So I've been thinking about an experiment to rename all accounts according to
       | dimensions, where the ordering of the components would not matter. These two
       | would point to the same bucket, for example (changing the syntax slightly),
       |
       |   Expenses|Taxes|US|TY2014|Employer|Federal
       |   Expenses|US|Employer|Taxes|TY2014|StateNY
       |
       | You could then display reports (again, the usual reports, balance sheet,
       | income statement, journals) for "the subset of all transactions which has one
       | posting in an account in <set>" where <set> is defined by values on a list of
       | dimensions, a bit like a WHERE clause would do.
       |
       | Now, now, now... this would be a bit radical, now wouldn't it? Many of these
       | accounts do point to real accounts whose postings have to be booked exactly,
       | and I'm a bit worried about the looseness that this could introduce. One and
       | only one account name for a particular account is a nice property to have.
       |
       | So what can we do to select across many dimensions while still keeping
       | hierarchical account names?
       |
       | The first thing I did in Beancount is to create views for all unique account
       | component names. For example, if the following account exists:
       |
       |   Assets:US:ETrade:IRA
       |
       | You will see four "view" links at the root of the Beancount web page:
       |
       |   Assets
       |   US
       |   ETrade
       |   IRA
       |
       | Clicking on the link selects all the transactions with a posting with an
       | account where that component appears. (Views provide access to all the reports
       | filtered by a subset of transactions.) You can click your way to any journal
       | or report for that subset of transactions. This exists in HEAD today. You can
       | draw all the reports where a particular component appears, e.g., "Employer", as
       | in "Income:US:Employer:Salary" and "Expenses:Taxes:US:TY2014:Employer:Federal".
       |
       | But this does not define "dimensions." It would be nice to group values for
       | these components by what kind of thing they are, e.g., a bank, an instution, a
       | country, a tax year, etc, without regard for their location in the account
       | name. A further experiment will consist in the following:  again assuming
       | unique "account component names" (which is not much of a constraint to
       | require, BTW, at least not in my account names), allow the user to define
       | dimensions by declaring a list of component names that form this dimension.
       | Here's how this would look, with the previous examples (new syntax):
       |
       |   dimension employer  Microsoft,Autodesk,Apple
       |   dimension bank      HSBC,RBC,ETrade
       |   dimension country   US,CA,AU
       |   dimension taxyear   TY2014,TY2013,TY2012,TY2011,TY2010
       |   dimension type      Assets,Liabilities,Equity,Income,Expenses (implicit?)
       |
       | You could then say something like "show me trial balance for all transactions
       | with posting accounts where bank is not NULL group by bank" and you would
       | obtain mini-hierarchies for each group of accounts (by bank, across all other
       | dimensions).
       |
       | (With the state of my current system, I could probably code this as a
       | prototype in a single day.)
       |
       | Addtionally, accounts have currency constraints and a history of postings
       | which define a set o currencies used in them. More selection can be done with
       | this (e.g., show me all transactions with postings that credit/debit CAD
       | units).
       |
       | IMHO, all you're trying to do with these virtual accounts is aggregate with
       | one less dimension, you want to remove the real account and group by community
       | project. My claim is that there are ways to do that without giving up o the
       | elegant balancing rules of the DE system.

    In ealtion to this... these "dimensions", could they just become other
    dimensions in the filtering language?

      component:Microsoft

      employer:Microsoft
      bank:RBC
      country:US

    You can then break down by those, like a GROUP BY clause, and generate
    reports that have those as root accounts, or separate breakdowns.


** Tags used as dimensions

  - If you had tags as key-value pairs, those could be used as well:

      2014-05-21 * ...
        #employer:Microsoft

    Searching for:

      tag:employer=Microsoft

    This is another dimension in the same filtering language.


** Language
https://docs.google.com/document/d/1d88MkHqxiVdF8XSQBT1QQpOKEOt6OC1P9ZoF3u86DwI/

* Operations
** Validation

  - Write a dedicated routine to check the following invariant:

        # Handle sanity checks when the check is at the beginning of the day.
        check_is_at_beginning_of_day = parser.SORT_ORDER[Check] < 0
        ...
        if check_is_at_beginning_of_day:
            # Note: Check entries are assumed to have been sorted to be before any
            # other entries with the same date. This is supposed to be done by the
            # parser. Verify this invariant here.
            if isinstance(entry, (Check, Open)):
                assert entry.date > prev_date, (
                    "Invalid entry order: Check or Open directive before transaction.",
                    (entry, prev_entry))
            else:
                prev_entry = entry
                prev_date = entry.date

  -  Sanity check: Check that all postings of Transaction entries point to their
     actual parent.

  - (validation) In addition to the Check/Open before-constraint, check that
    the entries are always sorted. Add this sanity check.

  - The default validation should check the invariant that Open and Check
    directives come before any Transaction.

  - Validation: Everywhere we have a filter of entries to entries, we should be
    able to apply a check that the total balances before and the total balances
    after should have the very same value.

  - In validate.py: differentiate between the case of an entry appearing too
    early before an Open directive, and an entry appearing for an account that
    simply just doesn't exist.

  - Auto-detect and warn on likely duplicate transactions within the file.

** Open/Close

  - You must issue an error if you close an account that's got a non-zero
    balance!

** Padding

  - Idea: Padding entries could be extended a tiny bit in order to
    automatically calculate the cash distribution entries, e.g., like this:

      2014-03-04 pad Asset:Cash  Expenses:Restaurant    60%
      2014-03-04 pad Asset:Cash  Expenses:Alcohol       40%

      2014-04-04 pad Asset:Cash  Expenses:Restaurant    70%
      2014-04-04 pad Asset:Cash  Expenses:Alcohol       30%

      2014-05-04 pad Asset:Cash  Expenses:Restaurant    70%
      2014-05-04 pad Asset:Cash  Expenses:Alcohol       30%

    This is a great idea, is in line with the general meaning of pad entries
    (implicit 100%) and would add a much desired feature.

  - Add tests for all the cases of realization padding.

** Locations

  - @location really should just convert into a generic event "location", just
    as address and school should; they're just events with forward fill...
    Serve this at:

       http://localhost:8080/20120101/20130101/events/location/days

  - Add a "reason" field for @location, and display as trips, with
    some sort of meaning to them. Ok, this contradicts the previous idea.



* Parser
** Errors

  - Parsing an indented string results in some output... for example, this code
    spits out a single Balance entry (the last one):

        balance_entries, _, __ = parser.parse_string("""
          2014-01-02 balance Liabilities:CreditCard   100.00 USD
          2014-01-03 balance Liabilities:CreditCard   200.00 USD
        """)

    It should not. It should output nothing, because these entries are indented.
    I don't understand why it does. This is a parser bug which needs to be
    traced and debugged. This has come up in writing tests here and there,
    forgetting to insert dedent=True.

  - We need to gather errors in a single place and report them like the others;
    right now I'm catching them in sum_to_date() and writing using the logging
    module; but they really should be trickled up with the rest.

  - Syntax errors currently have no location... this is unacceptable. Write an
    automated test, check for all kinds of errors, in the lexer, in the parser,
    in the Python. (Just work with the line number, we don't really need
    character position.) Test everything with automated tests.

  - 'lineno' is incorrect, it points to the next entry, not the previous one,
    fix this bug! This is really annoying.

  - Set a correct filename in grammar.y

  - Errors from the parser and others should all be accumulated in one place,
    so that we do all the reporting at the very top level.

  - Don't raise error exceptions anywhere; log everything to an error
    handler/accumulator class instead, and skip to the next entry/declaration.
  - Propagate exception from Python(?)

  - Problematic transactions (!) should spit something of color on stdout, they
    should not be forgotten so easily.

  - Bug: Invalid account names should only be reported once.


** Lexer Work
*** Errors in Flex Lexer

  - (parser) Support enabling flex debugging in beancount.core._parser.parse(),
    using "yyset_debug(int bdebug)".

  - When an error occurs, skip the lexer to the next empty line and recommence.

    * Modify the lexer to emit EOF and add that in the grammar rules for empty_line.


*** Write a New Lexer From Scratch

  Reasons to write your own lexer manually:

  - Should support UTF-8 encoding.

  - Should support SCHEDULE entries for org-mode (see email discussion).
  - More flexible syntax (see "Is it possbile for beancount to ignore org-mode
    SCHEDULED and DEADLINE?" thread).

  - Better error reporting

  - (performance) Write your own lexer manually and compare performance with
    flex one. I think we can do a much better job at error reporting by writing
    our own, but I'm unsure how the performance compares.

  - IMPORTANT LATENT ISSUE. You need to extend the lexer to parse A-Z for flags,
    not just PSTCU! This is important, as I just realized that it could prevent
    the correct parsing for entries in a round-trip, with postings produced with
    unexpected flags. In fact, any character with whitespace on each side should
    parse as a flag. This is very important.

    This manifests when adding a posting with letter 'M' right now. Replicate
    this, fix the problem.


** Make the Parser Reentrant

  - Make the parser reentrant [2014-08-02]. This is _not_ a difficult task.

    * Follow this:
      http://www.lemoda.net/c/reentrant-parser/
      http://flex.sourceforge.net/manual/Extra-Data.html
      to remove all globals from my lexer and make it truly reentrant and free of globals.

    * You need to add unit tests that check the correctness of line numbers on
      parsed directives and errors.

    * You need to remove the get_yylineno and get_yyfilename accessors.

    * You need to make the parser reentrant, by add this directive to the grammar:

         %parse-param { PyObject* builder}

      You also need to redefine yyerror() accordingly. I've done it and it
      works, it's simple, it's a 20 minute change:
      http://www.gnu.org/software/bison/manual/html_node/Parser-Function.html

    * You also need to make the lexer reentrant:
      http://flex.sourceforge.net/manual/Reentrant-Overview.html#Reentrant-Overview

         %option reentrant

      (I haven't tried this yet.)

    * Most of the "real" work involved is in removing the globals for lineno and
      filename.

    * Make sure the performance does not degrade as a result of doing this.


** Options

  - FIXME: We need to parse the options using the same argparse parser....


** Syntax

  - You should support a payee with no description! This generates a parser
    error right now.

  - The syntax should support multiline strings naturally...

  - For Links vs. Tags: dont impose an order, parse as tags_or_links.
    Right now the order is tags_list and links_list.

  - You should accept commas in the input; simply ignore their value.

  - Add 1/rate syntax for prices (and anything... really, why not).
    Convert at parsing time.



*** Sensible Syntax for Lots

  - Consider making the lot syntax like this:

       -4 {HOOL @ 790.83 USD}

    instead of:

       -4 HOOL {790.83 USD}

    It's actually a lot more accurate to what's going on...

** Performance

  - Implement "D" in C, it's worth it. This should make a substantial difference.

  - Test using the empty case of list parsing to create the initial empty lists
    instead of the conditional in Parser.handle_list() and measure, to see if
    there is a significant difference in parsing performance.

  - Parser performance: try not calling back to builder for simple types that
    just return their value; measure the difference, it may be worth it, and we
    wouldn't lose much of flexibility, especially for the lexer types, which are
    aplenty.

  - Write the builder object in C... it won't change very much anymore, and
    that's probably simple enough.

  - Check the performance of D(). I suspect improving this routine
    could have a dramatic effect on performance.

** Testing

  - Allow file objects to parse() and dump_lexer(). This should use fdopen() or
    whatever else to get this job done at the parser level.

  - You need to clean up the memory of the strings created; call free() on each
    string in the rules.

  - Add a unit test for pushtag/poptag errors.
  - Add unittests for tags, pushtag/poptag


** Dated Postings

  - In order to create multiple similar transactions at many dates in one
    syntax' entry, you could allow overriding the date on each posting, e.g.:

       2013-04-01 * Blah di bla
         2013-01-01  Grocery          10 USD
         2013-02-01  Grocery          10 USD
         2013-03-01  Grocery          10 USD
         Cash

    This would create three transactions, with these dates:

        date           aux-date
        2013-01-01     2013-04-01     10 / 3.33
        2013-02-01     2013-04-01     ...
        2013-03-01     2013-04-01     ...

    Could be a nice way to make distributed transactions.

  - Move 'effective date' to the postings in my input file, using the dated
    postings feature.


  - Another idea would be to make @pad able to pad for a percentage of the
    total, so that we're able to use @pad instead of "distribution of expenses"
    entries.


** Metadata

  - If you add tags with values, you could define some special tags, like
    'document', which could automatically try to find the corresponding
    document in the repository and insert a link to it in the web page. I
    already have a managed stash of document filenames... something like this:

      2014-05-20 * "Invoice from Autodesk"
        #document: 2014-05-20.autodesk.invoice200.pdf
        Income:US:Autodesk  -3475.20 USD
        Assets:US:Checking

    A document filename that does not get resolved could spit out a warning in
    order to keep the file tidy. This is a nice idea... perhaps nicer than just
    insert entries for documents, an actual link. Not sure if it would make that
    much of a difference though. Something to ponder.

    Create a plugin that will convert "doc:" metadata to a document file, that
    will search for a unique string name in all the filenames and associate the
    filename with this directive via a link or something.


  - One idea Ledger uses well is the ability to associate key-values meta-data
    to transaction objects, a-la-Common Lisp. See the --pivot feature. It seems
    a bit superfluous at the moment, but may be useful in order to provide the
    ability to implement custom aggregations eventually, instead of using the
    strings. Maybe the payee could be a special case of this, e.g payee="value"

    (From mailing-list):

      Take this example:

      2011-01-01 * Opening balance
          Assets:Cash                               25.00 GBP
          Equity:Opening balance                   -25.00 GBP

      2011-02-01 * Sell to customer AAA
          ; Customer: AAA
          ; Invoice: 101
          Assets:Receivables                        10.00 GBP
          Income:Sale                              -10.00 GBP

      2011-02-02 * Sell to customer BBB
          ; Customer: BBB
          ; Invoice: 102
          Assets:Receivables                        11.00 GBP
          Income:Sale                              -11.00 GBP

      2011-02-03 * Sell to customer AAA
          ; Customer: AAA
          ; Invoice: 103
          Assets:Receivables                        12.00 GBP
          Income:Sale                              -12.00 GBP

      2011-02-03 * Money received from customer AAA for invoice 101
          ; Customer: AAA
          ; Invoice: 101
          Assets:Cash                               10.00 GBP
          Assets:Receivables                       -10.00 GBP

      Now you can see how much each customer owes you:

      ledger -f d bal assets:receivables --pivot Customer
                 23.00 GBP  Customer
                 12.00 GBP    AAA:Assets:Receivables
                 11.00 GBP    BBB:Assets:Receivables
      --------------------
                 23.00 GBP

      And you can see which invoices haven't been paid yet:

      ledger -f d bal assets:receivables --pivot Invoice
                 23.00 GBP  Invoice
                 11.00 GBP    102:Assets:Receivables
                 12.00 GBP    103:Assets:Receivables
      --------------------
                 23.00 GBP



* Plugins
** Stock Splits

  - Find a way to automatically create multiple currencies to account for stock
    splits. The user should not have to do this themselves:

      "One choice you have is whether you want to keep the same symbol pre and post
      split. If you keep the same symbol the price database will show a drop in
      price over time. If not, choose a new symbol for the post split period. So far
      in my own file I use the same symbol but I think eventually I'd like to find a
      way to differentiate them automatically and have a multiplier in the price
      database, because doing it manually is not nice. In any case both methods
      work."

    Perhaps a directive could be created to declare them that would
    automatically insert converting transactions, but that makes it difficult to
    deal with weird cases, like oddly unequal splits (e.g. Google A/C), or cases
    with spinoffs, as below. Perhaps the splitting transaction should be
    inserted automatically, but that the split directive would just create a new
    currency name, internally.

    A currency would then be referred to by a pair of (name, date), and that
    would resolve to a internal currency name.


  - (IDEA) In order to create suitable stock split entries that would look like
    this:

      2013-04-01 * "split 4:1"
        Assets:CA:ITrade:AAPL             -40 AAPL {{5483.09 USD}}
        Assets:CA:ITrade:AAPL             160 AAPL {{5483.09 USD}}

    You could easily add support for a directive that looks like this:

      2013-04-01 split Assets:CA:ITrade:AAPL  4:1  AAPL

    This would allow the user to do some processing specific to stock splits by
    processing the explicit stock split entries.


  - Include this in the user examples, + stock splits:

       2013-04-01 * "name change"

         Assets:CA:ITrade:AAPL             -40 AAPL {{5483.09 USD}}
         Assets:CA:ITrade:NEWAAPL             40 NEWAAPL {{5483.09 USD}}

       2013-04-01 * "spinoff"
         Assets:CA:ITrade:KRFT             -100 KRFT {{20000 USD}}
         Assets:CA:ITrade:KRFT              100 KRFT {{17000 USD}}
         Assets:CA:ITrade:FOO                20 FOO  {{ 3000 USD}}


  - Because of the way we currently deal with stock splits, allow a list of
    commodity names on the commodity directive, so you can do this:

      1998-01-01 commodity CRA,CRA1
        name: "Celera Corporation"
        asset-class: "Stock"
        ticker: "CRA"
        quote: USD


** Wash Sales

  I wrote a script to wash losses for entire lots. This still needs more work:
  ideally, one should be able to insert an arbitrary cost basis adjustment for
  each lot. Do this, and integrate with the wash-sales-tracker implemented by
  bbreslauer.

  - It should be possible to produce input for the wash sales calculation, to
    then insert metadata or some other set of postings on each lot, and to
    produce output suitable to be printed and sent to the IRS>

  - There is already a plugin which allows the user to wash away the P/L of
    entire lots under experiments/washsales. Enhance that to support arbitrary
    adjustments and move that into 'beancount.plugins'.


** Strict Unused Pad Directives

  - The validation check that pushes an error on unused pad directives should
    be moved to a plugin, that should be optional. There is rationale for
    allowing to keep unused pad directives. Don't be so strict, Martin.


** Capital Gain Without Cost

  - Implement the proposal for putting the capital gain in the cost as a plugin
    that transforms the relevant transactions, those tagged as such. This will
    require some loosening of the booking method in order to make it easier to
    disambiguate a sale, and some good debugging tools as well.

    You could automatically look for the right amounts by looking at the signs.
    I think you could automate a lot of it.


** Auto-Link Booking Transactions

  - Automatically create a link between transactions that book each other.
    I'm not sure how I'm going to implement that - perhaps in the lot matching,
    a hash to the original entry will be kept in the lot - but we should be
    able to update the links to all the transactions that book together.

    This will be a great debugging tool as well... a very powerful idea that
    can be implemented entirely in a plug-in.


** Unrealized Gain

  - Find a way to pass in a plug-specific option via the file.

  - Unrealized capital gains could be inserted automatically into special
    sub-accounts, based on the current price and the cost-basis of particular
    accounts. This could be inserted automatically! e.g.

        DATE check Assets:US:Ameritrade:AAPL       10 AAPL {200 USD}

        DATE price AAPL  210 USD

      Assets:US:Ameritrade:AAPL                    2000 USD
      Assets:US:Ameritrade:AAPL:Gains               100 USD

    The "Gains" subaccount could be inserted automatically if the price differs
    from the cost basis... this would be a clever way to represent this! We
    could even do this by inserting a transaction automatically with an
    offsetting account... actually this would be the RIGHT way to do this!

      We need an option to designate which subaccount leaf to create all
      the new transactions for:

        %option account_unrealized  "Unrealized"

        2013-05-23 A "Booking unrealized gains for AAPL"
          Assets:US:Ameritrade:AAPL:Unrealized              230.45 USD
          Income:Unrealized                                -230.45 USD

      By doing this, the reporting does not have anything to do... it can choose
      to report positions at cost or in held units, and whether the gains are
      included or not entirely depends on whether these transactions have been
      inserted in or not.


** Strict Average Cost Inventory Booking Checker

  - Build a plugin that will check that accounts with average cost inventory
    booking method only have such reductions in them:

    https://docs.google.com/document/d/1F8IJ_7fMHZ75XFPocMokLxVZczAhrBRBVN9uMhQFCZ4/edit#heading=h.m74dwkjzqojh

      "Another approach would be to not enforce these aggregations, but to provide a
      plugin that would check that for those accounts that are marked as using the
      average cost inventory booking method by default, that only such bookings
      actually take place."

   This is, of cource, to be implemented only after implementing support for
   the average cost inventory booking method.


** Tip Calculator

  - Write another example plugin that splits "Expenses:Restaurant" legs into
    two two postings: "Expenses:Restaurant x 83%" and "Expenses:Tips x 17%".


** Vacation Cap Date

  - Make an plugin that computes the precise date at which my vacation will cap
    (240 VACHR) base on an account.


** Budget

  - Implement a plugin with budget constraints, as an example.

  - Look at this syntax for an example of a recurring transaction specification:
    https://www.roaringpenguin.com/products/remind
    (Sumitted by user comment.)


** Auto-Remove, Auto-Pad

  - Add a auto-remove-unused part of the auto_accounts plugin,
    that automatically removes Open directives for unused accounts. This is
    useful for demos and such.

  - Write a plugin that automatically inserts a padding directive for accounts
    with no open directive and with a balance check.


** Strict Signs Checker

  - Write a plugin that enables a check that all postings' amounts are of the
    correctly allowed sign, e.g. Expenses should almost always be a positive
    amount, Income a negative one, Assets can be both, also Liabilities. If an
    amount is posted in the contra direction, this should trigger a warning,
    unless the transaction is flag with a particular character, or some special
    tag is present.


** FBAR

  - Automatically compute the maximum account values of foreign accounts for
    the FBAR filing.


** After-Tax Balance Sheet

  - Ha... I think you just gave me a fun idea!  I'll write a plugin in Beancount
    that automatically adds a "future tax expense" entry to offset pre-tax money
    for the balance sheet, e.g. if I have a 401k account with a value of say
    100,000 USD in it, it would automatically insert an entry at the latest day
    like this:

      2014-07-03 F "Taxes to be paid on distributions."
        Expenses:Taxes:Federal        27000 USD
        Expenses:Taxes:StateNY         8000 USD
        Liabilities:FutureTaxesOnDistirbutiosn  -35000 USD

    This would make the balance sheet reflect only post-tax money, and thus be more
    meaningful.
    If I want to see post-tax money, I'll just enable the plugin from a
    command-line option.
    I'd have to find some generic way to identify which accounts are pre-tax
    somehow.



** Payees as Subaccounts

  - Create a plugin that will define subaccounts for payees within accounts and
    modify all the transactions accordingly. This would be a great way to kick
    the tires on this idea without affecting the rest of the system.

      Expenses:Electricity:ConEdison
      Expenses:Phone:TMobile
      Expenses:Groceries:WholeFoodsMarket
      Expenses:Groceries:UnionMarket

  - Should we define some notion of the default level for aggregation, per
    account? For example, in Expenses:Electricity:ConEdison, the default level
    of aggregation should be Expenses:Electricity. If we define that, using
    subaccounts should not bother us much.


** Dashboard

  Add the following to the portfolio dashboard:
  - PnL since yesterday, one week ago, two weeks ago, one month ago, three months ago
  - Current portfolio breakdowns
  - Cash report
  - A listing of short-term lots vs. long-term lots
  - Schedule of lots to become long-term in the near future
  - Returns (computed correctly, over many periods)

  From email to fxt:

    I want to build an investment dashboard, that would contain:

    - List of holdings, with various rollups (see the different aggregations of
      holdings reports)
    - Rollups of holdings against various types (e.g., Stocks vs. Bonds)
    - P/L since the morning or for the last day, over the last week, last two
      weeks, last month, last quarter, last year.
    - Report of uninvested cash and the detail of where it is
    - A listing of short-term vs. long-term lots, and a schedule of which lots are
      going to switch from short-term to long-term in the near future (to avoid
      selecting those for sale)
    - Returns, as computed by my prototype of our ideas during the bicycle trip
    - Automatically refresh current prices if run intra-day

    This script would run every hour on a crontab and generate static HTML files
    that I could access from my phone to make investment decisions and monitor
    gains/losses during the day. I'm certain you would appreciate having such a
    thing too. I want to integrate the code I already have out of
    beancount/experiments and start moving all this stuff to the
    beancount.dashboard.* and add unit tests and make it work on the tutorial file.
    This should make it easy for others to use.



* Reports
** Warnings

  - You should have _some_ way to highlight accounts with either failing checks
    in them, or '!' on their postings or transactions in the balance sheet
    and/or trial balance.

  - Perhaps we want to produce a report of all transactions with a highlight on
    them.

** Balance Sheet

  - (web) We really need to reorder the accounts in a way that is more
    sensible... it's annoying to see the accounts I care about at the top of
    the page. Cash, Points, AU, should be at the bottom... I wonder if there's
    a nice heuristic. Last updated date? I think that would be good enough.

  - We need to figure out how to order the accounts on the balsheet; I want the
    most relevant near the top. Sorting accounts: compute a score made up of

    * nb. txns from the last 3 months
    * nb. checks from the last 3 months (weighted more heavily)
    * line-no of Open directive in the file.
    * last updated date.

** Capital Statement

  - Implement the Capital Statement report

** Cash Flow Statement


** Statement of Retained Earnings

  - This is possible; search online for examples, makes sense that we should
    have one, it's really, really simple to do.

** Account Linkage Report

  - Generate a Graphviz link of all the interaccount transactions that are
    larger than a certain amount.

    Generate a graph for the main kinds of account
    interchanges, by looking at the most significant transactions
    between the accounts. For example, ignore transactions which are
    too small in absolute value, or whose total is too small a portion
    of the total.

    Fun little project: Create a graphviz output from a Ledger, where
    transactions above a certain amount would generate a link between
    accounts. Note:  the threshold could be either for single
    transactions, or for aggregate amounts (absolute value).

** HTML Rendering

  - Rendering: When you collapse a parent account, its aggregate amount should
    render, and disappear when not collapsed.

  - Numbers should align to the right.

  - USD and CAD should be aggregated in their own columns for balance sheet and
    income statements. These should be specified from the command-line.

  - All entries should have collapsing a-la-JavaScript, along with
    collapse/reveal all buttons. All JS.

  - If the software is finally fast enough in Go, render RESTful on the fly for
    any date:

    * REST:  /balsheet/20121231/
    * REST:  /income/20121231/20131231/

    This way, you could have any year on the same run. No need to restart, even
    have a menu with all the years, and perhaps even some of the latest months.

  - It would be really nice to render the line numbers to the source in the HTML

  - (Performance) Implement buffered output for faster response using a separate
    thread and an iterator that yields from app.write when the data buffer is
    large enough.

  - Postings that have a "!" flag should have at least their
    background red.

  - You should more explicitly state the beginning and ending period
    on each statement pages (it is super important information).
    Just below the title.



** Excel Output

  - Find good ways to transfer data to an Excel spreadsheet. A link to download
    a file should be supported.


** Credits and Debits Rendering

  - Color the background of numbers with an inverted sign (e.g. payments in a
    liability account) differently! There should be modes to rendering balance
    sheets and income statements with inverted amounts, and it should all be
    done client-side. When amounts are rendered as credits/debits, color their
    background distinctly, so that it's obvious what kind of sign convention is
    in use.


** Links to Source

  - The new format code should keep and optionally render the source file/line
    of any transaction, and allow clicking to get to the source line in the
    rendering.

  - Maybe there should be a script that can take a report specification and
    output a list of emacs-compatible links to the entries, interspersed with
    the text format rendering! You could go "next-error" to go through the
    entries in time order, emacs taking you there one-by-one.

** Multi-Period Reports

  - One kind of report that would be GREAT is a single grid with all income accounts
    on the left with year by year on the horizontal. An overview of all the
    years. Same with month-by-month report.


** CSV Reports / Text Reports

 - Using an intermediate data structure, produce text and csv / xls reports,
   downloadable from the web front-end, or even generatable directly. All of
   this reporting infrastructure should be reusable, ideally.

  - A text rendering of the balance sheet / income statement would be
    _very_ useful for collaboration/communication with others. Add a link to
    download a text version of any report. This would be made easy if we only
    have a few distinct types of reports.

** Plots / Time-Series

  - Create a command to extract time series for any account, as a csv file. You
    could then easily use this for plotting!

  - Generate graphs of account amounts over time
  - Include average amounts, average delta amount

** List of Positions

  - Given a list of entries, you should be able to extract a list of positions
    at any point in time. Provide this as a simple function that can just be
    reused.

  - The list of positions should provide a way to check the purchase price of
    each position.

  - Positions should attempt to fetch current values using this:
    http://www.google.com/ig/api?stock=RGAGX


** Maximum Values Report

  - You should report a trial-balance -like listing of the minimum and maximum
    values of all the accounts.

** Event Reports

  - We should be able to count the days of each event type.

** Distribution of Expenses and Income

  - Add a pie chart to visualize the constitution of the Income Statement for
    Expenses and Income.

** Summary Reports

  - To create custom views, for example, weekly summaries, you could
    convert the ledger into another ledger, where entries would have
    been replaced by summary entries instead, and all the other
    functionalities would still work.

** Financial Ratio Analysis

  - Add these: http://www.csun.edu/~bjc20362/Controlling-2.pdf

** Budgeting / Goals

  - We could easily add features for budgeting, e.g. somehow set goals and then
    report on the difference between actual and the goal, and project in the
    future according to rate, e.g.:

       ;; Check that the total for this position between 2013-06-01 and 2013-12-31 < 800 USD
       2013-12-31 goal  Expenses:US:Restaurant  2013-06-01  < 800 USD

       ;; Check that the balance of this account on 2013-12-31 is >= 1000 USD
       2013-12-31 goal  Assets:Savings  >= 1000 USD


** Trades

  - You should be able to report on all booked trades during a period,
    especially with the new booking algorithm, this will be useful.
    Create a new report type for this.

* Web Interface
** Programmable View

  - GREAT IDEA! Have a web form that you can input a view filtering expression,
    e.g.  year:2014 component:Microsoft
    to have that year's transactions made with this component. Encode the
    results in a unique string that you can decode and create a corresponding
    view of the subset selected by the expression. You can then view any of the
    reports for that subset! This means we can then get rid of many of the root
    page's links automatically, yet still provide all the opportunities... this
    is the way to go, and would best mirror the command-line capabilities.

** Error reporting

  - We really need to list all the '!' entries somewhere; they should be
    annoying.

  - In the balance sheet or trial balance, mark accounts that have errors in
    red, or add a little red start next to them.

  - Implement basic error reporting page from the list of errors.

** Debits and Credits

  - The new balance sheets should be able to invert the numbers (and then they
    should get rendered differently). Basically, every number shown should be
    either in signed or cr/dr format. We should be able to switch between the
    two at render time. This should work across all number-rendering routines
    everywhere--do this centrally.

  - In the balance sheet and income statement, we need to render the amounts
    inverted (and in a slightly different style).

** Links

  - Serve links on: /link/LINK, this needs to be implemented; render a nice
    "link" href on the description somehow, use a fancy unicode char (no
    graphics).

  - (web) Render links to the right of descriptions, and the link href link
    should actually render a page of the related linked entries.

** Single-View Server

  - Idea: for condo & baking files into a zip file: allow serving only one
    ledger realization.

    * One option is to use the same base/root straing as for the web URL:

         http://localhost:8080/byyear/2013/...

      serve_one_ledger(getledger('byyear/2013'), port=8080)
      --realization='byyear/2013'

    This would serve only that realization, and not others. This way I could
    bake only this one in a zip file. This would be useful.

** Code Org

  - (web) Move table rendering functions into their own files, smaller files.

** Aesthetics

  - In the entries table HTML, highlight the relevant posting leg somehow, maybe
    use a '>>' marker, or make it bold. Something. (Bold is too much, use >>.)

  - Render "as of YYYY-MM-DD" under the title for Balance Sheet, and "from
    YYYY-MM-DD to YYYY-MM-DD" under the title for Income Statement


  - Answer to favicon.ico request.

  - Add an option to render the entries table upwards, not just downwards.

  - Use that beautiful new font (Roboto) from Tactile in the new rendering.
    Totally worth it. Use the nice Lucida-like font for numbers, like in
    TurboTax.


*** JavaScript / Client-Side Interaction

  - Render balance sheet/ income statement cells with two numbers for parent
    nodes, so that when you collapse a node, all the amounts of its children sum
    up automatically and display in its cell. You should have a consistent
    report regardless of whether nodes are collapsed or not. This will require
    some JavaScript effort.

  - Implemented a JavaScript cursor in JS. J, K up down. SPC = toggle.

  - In Journal view, pressing 'C' should toggle displaying the checks on and off.

** Trial Balance

  - We should have a nicer way to tell what accounts need to be updated.
    Highlight them red if they haven't been updated in more a month
    (configurable).
    Put the last updated date in the balance sheet or perhaps the trial balance
    page. Should be easy; we don't need a dedicated page for this.

  - Do we need a dedicated page for listing all documents? This page could
    include documents without a date, could be rendered as a tree-table, with
    the list of each document in the corresponding account. Maybe that's
    overkill. DK.

  - Shove more information in the Trial Balance page, info about errors, documents, etc.

** Multi-Year

  - A multi-year report is a global report.

** Source

  - The source page should take a special '?line=ddd' parameter that will
    scroll the page to the transaction at that line.

** Conversions

  - Render the Conversions amount at the bottom of the Conversions page...

** Bake & Scrape

  - Make the web scraper run in multiple threads... it's quite a bit too slow as
    it is. I'm sure we can make it scrape in parallel using multiprocessing and
    a work queue (this should be a fun little project and would make baking to
    an archive a lot faster in many cases).


* Export
** XML

  - Output to a structured XML format, some people are finding that useful to
    build other visualizations. In order to test this completely, do a
    round-trip test.  The code should live in beancount.parser, parallel to the
    existing code there.

** Ledger

  - Export the compatible subset to Ledger format, so you can compare the
    reports. This should be done from a tool called "bean-convert".

** Visualizations
*** TreeMaps

  - You just *have* to generate TreeMaps of the Expenses and Assets subtrees:
    http://bost.ocks.org/mike/treemap/

* Documentation
** Challenges

  - Document those below which I'm already able to do, and those which require
    new features to be able to be done, move them into a separate appendix,
    with explanations on how to do it.

**** Cash vs. Accrual Accounting

Of course a real accountant would just do this: (accrual based accounting)

2014-05-19 * "Booking tithe”
 Expenses:Tithe     300 USD
 Liabilities:Tithe     -300 USD

2014-05-20 * “Paying tithe”
  Liabilities:Tithe      300 USD
  Assets:Checking  -300 USD

But this records the expense on a different day than when you actually paid it.
That would be a problem if, for example, you live in the US and wanted to claim
a tax deduction for the tithe, in which case you must claim the deduction for
the year the tithe was actually paid (cash based accounting).

This is indeed the right solution to this! Accumulate a liability as you go,
and resolve it with real transactions later on.

This case keeps coming back again and again, of wanting to do accrual
accounting but wanting to do cash declarations. I think we need to have a long
and separate discussion about cash vs accrual accounting and for sure we can
come up with a creative solution that solves this problem.



**** Can I generate a nice year-on-year summary of income and expenses?

  - Including RSP contribs, like my big spreadsheet that I crafted manually? Can
    I do that? That would be awesome!

**** Maximum Balance

  - Can I compute the maximum value of each account at the end of every year
    (for foreign assets decl.) This would be useful for FBAR / FATCA
    declarations.

**** Complete Return (IRR) on Condo

  - Challenge: Can I compute IRR return on my condo accurately?
    TODO: Add benefits received as an Income, as transactions.
    You should be able to compute the IRR of any Ledger!

**** Taxation Rate

  - Challenge: Can I automatically compute my taxation rate for every year?

**** List of Assets

  - Challenge: Can I obtain a list of my assets at any time?

**** Make a report of currency exposure

  - For a particular balance sheet, report the total currency exposure of the
    ledger. This should be a very simple report, probably in the form of a pie
    chart.  Maybe this pie chart should be located in the capital report
    (possibly makes sense).

**** Capital Gains

  - Capital gains should not count commissions nor on the buy nor on the
    sell side. How do we book them like this?  Can we count this somehow
    automatically? Misc accounts? Not sure.

**** Inflation Adjusted Balance Sheets and Charts

  - It would be AWESOME to look at a balance sheets from the past but
    inflation-adjusted for any date... Answer this question easily:

      "What was I making in 2010 in today's dollar terms?"

  - How would I produce an inflation adjusted version of some charts. Maybe all
    charts should have that option?

**** Statement of Assets (for Will)

  - In order to have someone else be able to take care of your business, you
    should be able to produce a list of the accounts open at the end of the
    period, with the account ids and balances. This should be printable and
    storable, for someone else to take care of your things in case you die.


**** Compare common costs using constant TMV

  - Look at average meal 10 years ago, average electricity, etc. things that
    should be equal, and correct for the time-value-of-money, compare prices
    today with prices then. Maybe come up with some kind of constant unit that
    I can convert everything to.

**** GIFI Reporting

  - You could write a script to automatically fill this form:
    http://www.cra-arc.gc.ca/E/pub/tg/rc4088/rc4088-12e.pdf

      "With Beancount, one thing that would be doable _outside_ of Beancount, as
    a separate script, is to associate a set of accounts to these GIFI codes and
    automatically generate the forms."


**** Automatically figure out unneeded cash amount

  - IDEA: Using inference and a reasonable buffer amount, can I automatically
    figure out how much extra cash from checking can safely be transferred out
    for investing? i.e. sum up upcoming expenses (rent + cc) and expected
    salary payments, and calculate it automatically. Not obvious, but why not?


** Change List

- Implemented in Python 3, from scratch.

- Internal data structures are more functional, immutable, allowing you to more
  easily create scripts that use the in-memory data. Overall, the new code is
  way simpler and much easier to understand because of this. It's actually
  become dead simple.

- New, simplified, and more consistent (and rigid) syntax will make it possible
  to add more features in the future, and to have parsers in other languages too
  (e.g. Go).

- Booking trades with capital gain tracking should now work.

- The new parser is written in C, so it is much much faster, and future changes
  will be easier

- The new web server fixes annoying rendering issues.

  * Balance sheet amounts can now reported in terms of book values.
  * Debit accounts can now be rendered with positive numbers (color-coded).
  * The internal data structure changes are much more general, and allow, for
    instance, creating a balance sheet at any point in time. In particular, you
    can have a balance sheet at the beginning and end of an exercise.

- Some internal design flaws were fixed, like checks on filtered ledgers showing
  up from incorrect periods.

- Various outputs to text, csv, and xls are now supported for easier sharing.

- The input file is monitored by the server, and can be automatically reloaded.
  This makes it easier to just start the web server, then edit the file to
  update what you need.

- There is no need to specify a filter period anymore; the interface is able to
  realize any required periods, and the GUI provides access to most common
  cross-sections (all, by year, by tag, by payee, transactions with bookings,
  etc.). You should be able to just specify the GUI.

- Client-side javascript has been added for a neater, more compact rendering of
  journals.

- New scripts to extract a list of current positions at any time, and global
  summaries over many years or months.


** Presentation Material

  - Use impress.js to built a visualization of the DE method

  - Record a video, that's an easy way to explain how this works.

  - IDEA!!!  Use drawings a-la-ThinkBig or whatever it is. This will be the
    perfect medium for this. Mix it with video. Start writing a detailed script.

  - Script 1: Begin with a USB key in hand. "On this 8 GB USB key, I have all of
    8 years history of financial transactions in my life. Every single price
    paid that went recorded into an account it these."

  - Script 2: Motivate by speaking of the results, ask "Wouldn't it be great if
    a single system could do all of that?" Explain that the task of inputting
    all the data in a single system is a lot less work than producing all the
    different reports IF you have a unified system. Beancount!


** Padding documentation from email

  - Put this in the docs to explain "pad"

     > > Ok, restarted example, let's say you begin
     > > accounting in dec 2013, you'll have this:
     > >
     > >   2010-01-01 open
     > >   2010-01-01 pad
     > >   2013-12-04 balance
     > >   2013-12-08 * ...
     > >   2013-12-11 * ...
     > >   2013-12-17 * ...
     > >
     > > eventually, moving forward, you'll get to 2014:
     > >
     > >   2010-01-01 open
     > >   2010-01-01 pad
     > >   2013-12-04 balance
     > >   2013-12-08 * ...
     > >   2013-12-11 * ...
     > >   2013-12-17 * ...
     > >   2013-12-22 * ...
     > >   2013-12-29 * ...
     > >   2014-01-02 * ...
     > >   2014-12-04 balance
     > >   2014-12-06 * ...
     > >
     > > Allright, now you decide you like this, and you
     > > want to enter statements before you started.
     > > You find your paper statement for november, and
     > > fill in:
     > >
     > >   2010-01-01 open
     > >   2010-01-01 pad
     > >   ; here you insert
     > >   2013-11-04 balance
     > >   2013-11-08 * ...
     > >   2013-11-18 * ...
     > >   ...
     > >   ; this is what was there previously
     > >   2013-12-04 balance
     > >   2013-12-08 * ...
     > >   2013-12-11 * ...
     > >   2013-12-17 * ...
     > >   2013-12-22 * ...
     > >   2013-12-29 * ...
     > >   2014-01-02 * ...
     > >   2014-12-04 balance
     > >   2014-12-06 * ...
     > >
     > > Great. Now, notice how the balance for
     > > 2013-11-04 is probably different than that of
     > > 2013-12-04. If instead of a pad directive you
     > > had added a manual adjustment, you'd have to
     > > change it here. This is the beauty of the pad
     > > directive: it automatically does it for you.
     > >
     > > Now, let's keep going backward in time. You dig
     > > around your records, you find September's
     > > statement, but you cannot find the statement
     > > for October, maybe it's lost, or somewhere
     > > else. Fine! You insert a pad directive to
     > > account for those missing transactions:
     > >
     > >   2010-01-01 open
     > >   2010-01-01 pad
     > >
     > >   2013-09-04 balance
     > >   2013-09-05 * ...
     > >   ... september transactions
     > >   2013-09-30 * ...
     > >   2013-10-04 balance
     > >
     > >   ; padding for missing October statement,
     > > where is my statement?
     > >   2013-10-04 pad
     > >   2013-11-04 balance
     > >
     > >   ... november transactions
     > >   2013-11-08 * ...
     > >   2013-11-18 * ...
     > >   ...
     > >   2013-12-04 balance
     > >
     > >   2013-12-08 * ...
     > >   2013-12-11 * ...
     > >   2013-12-17 * ...
     > >   2013-12-22 * ...
     > >   2013-12-29 * ...
     > >   2014-01-02 * ...
     > >   2014-12-04 balance
     > >
     > >   2014-12-06 * ...
     > >
     > > This is the full example.

Improve this bit:

    >   But the detailed explanation cannot be found. There's only one phrase: „Think
    >   of the Equity account as something from the past that you had to give up in
    >   order to obtain the beginning snapshot of the Assets + Liabilities balance.“
    >
    > Great comment. I'll improve this.

 More user comments:

    >   After doing my research, I found about debits and credits, which in Beancount
    >   you represent with positive numbers and negative numbers respectively. I
    >   found that having a name for each group of accounts helps me to think of them
    >   at the same time, e.g. Liabilities+Equity+Income as part of a common thing,
    >   instead of having to research each of it independently.
    >   In the documentation you start speaking about numbers, then about signs, then
    >   about grouping the accounts. Maybe it's better to go top-down and start
    >   saying that there are two types of account (usually +, usually -) and then
    >   divide each group further.
    >
    > I will change that, thanks for the comment.

<<<<<<< HEAD
=======
** Example

  (documentation)
  - Write a worked and detailed example of generating automated transactions in
    the Plugins document.

>>>>>>> cf043b39
** Contributor agreement

  * See note at the bottom of: https://github.com/fourier/ztree

      Since ztree is a part of GNU ELPA, it is copyrighted by the Free Software
      Foundation, Inc.. Therefore in order to submit nontrivial changes (with total
      amount of lines > 15), one needs to to grant the right to include your works in
      GNU Emacs to the FSF.

      For this you need to complete this form, and send it to assign@gnu.org. The FSF
      will send you the assignment contract that both you and the FSF will sign.

      For more information one can read here to understand why it is needed.

      As soon as the paperwork is done one can contribute to ztree with bigger pull
      requests. Note what pull requests without paperwork done will not be accepted,
<<<<<<< HEAD
      so please notify the maintainer if everything is in place.
=======
      so please notify the maintainer if everything is in place.

  - Great example (from Camlistore project link):
    https://cla.developers.google.com/about/google-individual


* Name ideas

  - beangrind (new import system)
  - beanroast (new import)a
  - beangreen
  - beanfilter
  - beancocoa
  - beantamp
>>>>>>> cf043b39
<|MERGE_RESOLUTION|>--- conflicted
+++ resolved
@@ -1726,17 +1726,8 @@
     unused slots to Posting. I'm happy to do that! Simplify simplify simplify...
     always.
 
-<<<<<<< HEAD
   - Along with the new inventory, you can make Holding -> Position. This makes
     a lot of sense actually. Do do this!
-=======
-  - Install proto3 and try to represent all the data using it; measure
-    performance.
-
-
-  - Reconcile all usage of account regexps to beancount.core.account.ACCOUNT_RE
-    throughout the code  (grep --include='*.py'  -srn A-Z    ~/p/beancount/src/python/beancount).
->>>>>>> cf043b39
 
   (work on holdings)
   - Support output format "beancount" for holdings, use a single file instead of
@@ -2429,6 +2420,11 @@
 
 ** Misc (Uncategorized) - This section ought to go at the end of this doc in the future
 +
+
+  - Install proto3 and try to represent all the data using it; measure
+    performance.
+
 
 
   - Plan for integrating rendering and filtering between web/HTML and text
@@ -4831,15 +4827,6 @@
     >
     > I will change that, thanks for the comment.
 
-<<<<<<< HEAD
-=======
-** Example
-
-  (documentation)
-  - Write a worked and detailed example of generating automated transactions in
-    the Plugins document.
-
->>>>>>> cf043b39
 ** Contributor agreement
 
   * See note at the bottom of: https://github.com/fourier/ztree
@@ -4856,21 +4843,7 @@
 
       As soon as the paperwork is done one can contribute to ztree with bigger pull
       requests. Note what pull requests without paperwork done will not be accepted,
-<<<<<<< HEAD
-      so please notify the maintainer if everything is in place.
-=======
       so please notify the maintainer if everything is in place.
 
   - Great example (from Camlistore project link):
     https://cla.developers.google.com/about/google-individual
-
-
-* Name ideas
-
-  - beangrind (new import system)
-  - beanroast (new import)a
-  - beangreen
-  - beanfilter
-  - beancocoa
-  - beantamp
->>>>>>> cf043b39
