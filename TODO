--- conflicted
+++ resolved
@@ -304,11 +304,10 @@
 
 * Current / Misc / To Be Classified
 
-<<<<<<< HEAD
   - Make the web application accept colons in URLs, and make the reports use
     them too, so that their names are the very same as those on the
     command-line.
-=======
+
   - Unrealized gains should not be added if the gain is zero.
 
   - Put all the Pad into a single file as a plugin, same with Open Close, and
@@ -318,7 +317,6 @@
     pad.py, balance.py, etc.  And maybe a good way to disambiguate between ops
     adn plugins is just this... maybe ops is non-plugins, e.g. prices,
     summarize, etc.
->>>>>>> f6b2195e
 
   - In the 'print' report, add a comment at the end of each posting line with
     the balancing amount! This is an important debugging tool! Make this happen.
