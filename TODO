--- conflicted
+++ resolved
@@ -4942,17 +4942,15 @@
 
   - Fix amounts alignment function, it always seems to pick up stuff from the
     narration. Make it a fixed column!
-p
+
 ** Open Tickets - TODO
 
   - Issue #130: Padding involving the same account doesn't work incrementally (blais/beancount)
 
-<<<<<<< HEAD
   - Issue #131: Aggregate the state of DisplayContext across all parsed files.
-=======
+
   - Issue #128: bean-report holdings market value incorrect if no price given
     initially (blais/beancount)
->>>>>>> 1d319a81
 
 ** TaxMin Reporting
 
