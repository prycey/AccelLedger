--- conflicted
+++ resolved
@@ -25,11 +25,6 @@
     test for web.py using some of the demo files.
   - Add tests for all the binaries as well.
 
-<<<<<<< HEAD
-  - Move all the contents of scripts to beancount.scripts subdirectory, so that
-    all the code is in a single place.
-    With tests as well.
-=======
   - Deal with these:
 
       bean-prices                | MOVE TO ledgerhub
@@ -40,7 +35,6 @@
 
   - Add __author__ to all files?
   - Remove dependency on requests in the web_test.py, it's not really necessary.
->>>>>>> 07b38514
 
 * Current
 
