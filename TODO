--- conflicted
+++ resolved
@@ -622,11 +622,7 @@
 
 
 
-<<<<<<< HEAD
-
-=======
 * Project: List Unverified Postings
->>>>>>> d16a772d
 
   - Idea! Allow the selection or reporting of all the postings since their
     balance check in each account. These postings can be called "unverified"
