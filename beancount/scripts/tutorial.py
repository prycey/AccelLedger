--- conflicted
+++ resolved
@@ -13,7 +13,6 @@
 
 # pylint: disable=bad-whitespace,line-too-long
 COMMANDS = [
-<<<<<<< HEAD
     ('balances'                 , "bean-report {} balances"),
     ('help-reports'             , "bean-report --help-reports"),
     ('help-subcmd'              , "bean-report {} balances --help"),
@@ -45,34 +44,6 @@
     ('stats-postings'           , "bean-report {} stats-postings"),
     ('holdings-csv'             , "bean-report -f csv {} holdings"),
     ]
-=======
-    ('balances'                 , "{bindir:}/bean-report {filename:} balances"),
-    ('help-reports'             , "{bindir:}/bean-report --help-reports"),
-    ('help-subcmd'              , "{bindir:}/bean-report {filename:} balances --help"),
-    ('help-global'              , "{bindir:}/bean-report --help"),
-    ('help-formats'             , "{bindir:}/bean-report --help-formats"),
-    ('balances-restrict'        , "{bindir:}/bean-report {filename:} balances -e ETrade"),
-    ('balances-restrict-cost'   , "{bindir:}/bean-report {filename:} balances -e ETrade -c"),
-    ('balances-tree'            , "{bindir:}/bean-report {filename:} balances | {bindir:}/treeify"),
-    ('balsheet'                 , "{bindir:}/bean-report {filename:} balsheet"),
-    ('journal'                  , "{bindir:}/bean-report {filename:} journal -w 120 -a Assets:US:BofA:Checking"),
-    ('journal-with-balance'     , "{bindir:}/bean-report {filename:} journal -w 120 -a Assets:US:BofA:Checking -b"),
-    ('invest'                   , "{bindir:}/bean-report {filename:} journal -w 120 -a Assets:US:ETrade:GLD -b"),
-    ('invest-with-cost'         , "{bindir:}/bean-report {filename:} journal -w 120 -a Assets:US:ETrade:GLD -b -c"),
-    ('journal-unrestricted'     , "{bindir:}/bean-report {filename:} journal -w 120 -b"),
-    ('holdings'                 , "{bindir:}/bean-report {filename:} holdings"),
-    ('holdings-by-account'      , "{bindir:}/bean-report {filename:} holdings --by account"),
-    ('holdings-by-root-account' , "{bindir:}/bean-report {filename:} holdings --by root-account"),
-    ('holdings-by-commodity'    , "{bindir:}/bean-report {filename:} holdings --by commodity"),
-    ('holdings-by-currency'     , "{bindir:}/bean-report {filename:} holdings --by currency"),
-    ('networth'                 , "{bindir:}/bean-report {filename:} networth"),
-    ('accounts'                 , "{bindir:}/bean-report {filename:} accounts"),
-    ('events'                   , "{bindir:}/bean-report {filename:} events"),
-    ('stats-directives'         , "{bindir:}/bean-report {filename:} stats-directives"),
-    ('stats-postings'           , "{bindir:}/bean-report {filename:} stats-postings"),
-    ('holdings-csv'             , "{bindir:}/bean-report -f csv {filename:} holdings"),
-]
->>>>>>> c1efcfd4
 
 
 def main():
@@ -82,11 +53,9 @@
     parser.add_argument('output_directory', help='Output directory for the tutorial files')
     args = parser.parse_args()
     rootdir = test_utils.find_repository_root(__file__)
-    bindir = "{} {}/bin/".format(sys.executable, rootdir)
 
     for report_name, command_template in COMMANDS:
         logging.info('Generating %s: %s', report_name, command_template)
-<<<<<<< HEAD
         rootdir = test_utils.find_repository_root(__file__)
         output_filename = path.join(args.output_directory, '{}.output'.format(report_name))
         errors_filename = path.join(args.output_directory, '{}.errors'.format(report_name))
@@ -99,20 +68,6 @@
                 except SystemExit as exc:
                     returncode = exc.code
                 if returncode != 0:
-=======
-        output_filename = path.join(args.output_directory, '{}.output'.format(report_name))
-        errors_filename = path.join(args.output_directory, '{}.errors'.format(report_name))
-        with open(output_filename, 'w') as output_file:
-            with open(errors_filename, 'w') as errors_file:
-                command = command_template.format(bindir=bindir, filename=args.filename)
-                pipe = subprocess.Popen(command,
-                                        env=test_utils.subprocess_env(),
-                                        shell=True,
-                                        stdout=output_file,
-                                        stderr=errors_file)
-                pipe.communicate()
-                if pipe.returncode != 0:
->>>>>>> c1efcfd4
                     with open(errors_filename) as efile:
                         errors = efile.read()
                     raise RuntimeError(
