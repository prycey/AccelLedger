--- conflicted
+++ resolved
@@ -758,7 +758,6 @@
     "Return the first non-null argument"
     __intypes__ = [object, object]
 
-<<<<<<< HEAD
     def __init__(self, operands):
         super().__init__(operands, object)
 
@@ -768,7 +767,7 @@
             if arg is not None:
                 return arg
         return None
-=======
+
 class Date(query_compile.EvalFunction):
     "Construct a date with year, month, day arguments"
     __intypes__ = [int, int, int]
@@ -807,7 +806,7 @@
         return (args[0] - args[1]).days
 
 
-class DateAdjust(query_compile.EvalFunction):
+class DateAdd(query_compile.EvalFunction):
     "Adds/subtracts number of days from the given date"
     __intypes__ = [datetime.date, int]
 
@@ -820,7 +819,6 @@
             return None
         return args[0] + datetime.timedelta(days=args[1])
 
->>>>>>> ddbd6565
 
 # FIXME: Why do I need to specify the arguments here? They are already derived
 # from the functions. Just fetch them from instead. Make the compiler better.
@@ -864,7 +862,7 @@
     ('date', int, int, int)                              : Date,
     ('date', str)                                        : ParseDate,
     'date_diff'                                          : DateDiff,
-    'date_adjust'                                        : DateAdjust,
+    'date_add'                                           : DateAdd,
     ('convert', amount.Amount, str)                      : ConvertAmount,
     ('convert', amount.Amount, str, datetime.date)       : ConvertAmountWithDate,
     ('convert', position.Position, str)                  : ConvertPosition,
