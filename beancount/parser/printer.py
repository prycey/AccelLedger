--- conflicted
+++ resolved
@@ -201,7 +201,6 @@
                                if self.render_weight and width_weight > 0
                                else False)
         if non_trivial_balance:
-<<<<<<< HEAD
             for posting, account, position, weight in zip(entry.postings,
                                                           strs_account,
                                                           strs_position,
@@ -209,17 +208,6 @@
                 oss.write(f"{self.prefix}{account:{width_account}}  "
                           f"{position:{width_position}}  "
                           f"; {weight:{max(1, width_weight)}}".rstrip() + '\n')
-=======
-            fmt = "{0}{{:{1}}}  {{:{2}}}  ; {{:{3}}}\n".format(
-                self.prefix, width_account, width_position, width_weight).format
-            for posting, account, position_str, weight_str in zip(entry.postings,
-                                                                  strs_account,
-                                                                  strs_position,
-                                                                  strs_weight):
-                oss.write(fmt(account,
-                              position_str,
-                              weight_str or ''))
->>>>>>> 1d319a81
                 if posting.meta:
                     self.write_metadata(posting.meta, oss, '    ')
         else:
