#!/usr/bin/env python3
"""
Install script for beancount.
"""
__copyright__ = "Copyright (C) 2008-2011, 2013-2016  Martin Blais"
__license__ = "GNU GPLv2"


from os import path
import datetime
import os
import platform
import re
import runpy
import subprocess
import sys

from setuptools import setup, find_packages, Extension

# Make sure we can import hashsrc in order to create a binary with a checksum of
# the C source code. This checksum is used to issue a warning when loading an
# incompatible binary. (Also note that you should _NOT_ add the path of this
# file to the PYTHONPATH directly because it contains a 'parser' module and that
# overrides the stdlib 'parser' module which is used by setuptools, and causes a
# subtle bug. That's why I import this utility directly from path).
hashsrc = runpy.run_path(
    path.join(path.dirname(__file__), "beancount/parser/hashsrc.py")
)
hash_parser_source_files = hashsrc["hash_parser_source_files"]


def get_cflags():
    "Returns suitable CFLAGS for the platform."
    if platform.system() == "Windows":
        # unistd.h is not available with MSDEV.
        # See https://bitbucket.org/blais/beancount/issues/173/
        return ["-DYY_NO_UNISTD_H"]
    else:
        return ["-std=gnu99"]


# Read the version.
with open("beancount/VERSION") as version_file:
    version = version_file.read().strip()
assert isinstance(version, str)


def get_hg_changeset():
    """Get the Mercurial changeset id."""
    try:
        output = subprocess.check_output(
            ["hg", "parent", "--template", "{node} {date|hgdate}"], shell=False
        )
        vc_changeset, vc_timestamp = output.decode("utf-8").split()[:2]
        vc_changeset = "hg:{}".format(vc_changeset)
        return vc_changeset, vc_timestamp
    except (subprocess.CalledProcessError, FileNotFoundError, PermissionError):
        return None


def get_git_changeset():
    """Get the Git changeset id."""
    try:
        output = subprocess.check_output(
            ["git", "log", "--pretty=%H %ct", "-1"], shell=False
        )
        match = re.match(r"([0-9a-f]+) ([0-9]+)$", output.decode("utf-8").strip())
        if match:
            vc_changeset = "git:{}".format(match.group(1))
            vc_timestamp = match.group(2)
            return vc_changeset, vc_timestamp
        else:
            return None
    except (subprocess.CalledProcessError, FileNotFoundError, PermissionError):
        return None


# Get the changeset to bake into the binary.
for get_changeset in get_git_changeset, get_hg_changeset:
    changeset_timestamp = get_changeset()
    if changeset_timestamp is not None:
        vc_changeset, vc_timestamp = changeset_timestamp
        break
else:
    vc_changeset, vc_timestamp = "", 0


install_requires = [
<<<<<<< HEAD
=======
    # Testing support now uses the pytest module.
    "pytest",
    #
>>>>>>> 04dab637
    # This is required to parse dates from command-line options in a
    # loose, accepting format. Note that we use dateutil for timezone
    # database definitions as well, although it is inferior to pytz, but
    # because it can use the OS timezone database in the Windows
    # registry. See this article for context:
    # https://www.assert.cc/2014/05/25/which-python-time-zone-library.html
    # However, for creating offset timezones, we use the datetime.timezone
    # helper class because it is built-in.
    # Where this matters is for price source fetchers.
    # (Note: If pytz supported the Windows registry timezone information,
    # I would switch to that.)
<<<<<<< HEAD
    'python-dateutil',

    # Command line parsing.
    'click',
=======
    "python-dateutil",
    #
    # The SQL parser uses PLY in order to parse the input syntax.
    "ply",
    #
    # The bean-web web application is built on top of this web
    # framework.
    "bottle",
    #
    # This XML parsing library is mainly required to web scrape the
    # bean-web pages for testing.
    "lxml",
    #
    # This library is needed to parse XML files (for the OFX examples).
    "beautifulsoup4",
    #
    # This library is needed to make requests for price sources.
    "requests",
    #
    # This library is needed to identify the character set of a file for
    # import, in order to read its contents and match expressions
    # against it.
    "chardet",
    #
    # This library is used to download and convert the documentation
    # programmatically and to upload lists of holdings to a Google
    # Spreadsheet for live intra-day monitoring.
    "google-api-python-client",
    #
    # This library is needed to identify the type of a file for
    # import. It uses ctypes to wrap the libmagic library which is
    # not generally available on Windows nor is easily installed,
    # thus the conditional dependency.
    'python-magic>=0.4.12; sys_platform != "win32"',
    #
    # Needed for running tests.
    "pdfminer2",
>>>>>>> 04dab637
]

# Create a setup.
# Please read: http://furius.ca/beancount/doc/install about version numbers.
setup(
    name="beancount",
    version=version,
    description="Command-line Double-Entry Accounting",
    long_description="""
      A double-entry accounting system that uses text files as input.

      Beancount defines a simple data format or "language" that lets you define
      financial transaction records in a text file, load them in memory and
      generate and export a variety of reports, such as balance sheets or income
      statements. It also provides a client with an SQL-like query language to
      filter and aggregate financial data, and a web interface which renders
      those reports to HTML. Finally, it provides the scaffolding required to
      automate the conversion of external data into one's input file in
      Beancount syntax.
      """,
<<<<<<< HEAD

      license="GNU GPLv2 only",
      author="Martin Blais",
      author_email="blais@furius.ca",
      url="https://github.com/beancount/beancount",
      download_url="https://github.com/beancount/beancount",
      packages=find_packages(exclude=['experiments*']),

      package_data = {
          'beancount': ['VERSION'],
          'beancount.utils.file_type_testdata': ['*'],
      },

      ext_modules = [
          Extension("beancount.parser._parser",
                    include_dirs=["."],
                    sources=[
                        "beancount/parser/decimal.c",
                        "beancount/parser/lexer.c",
                        "beancount/parser/grammar.c",
                        "beancount/parser/parser.c",
                        "beancount/parser/tokens.c",
                    ],
                    define_macros=[
                        ('BEANCOUNT_VERSION', version),
                        ('VC_CHANGESET', vc_changeset),
                        ('VC_TIMESTAMP', int(float(vc_timestamp))),
                        ('PARSER_SOURCE_HASH', hash_parser_source_files())],
                extra_compile_args=get_cflags()),
      ],

      install_requires = install_requires,

      entry_points = {
          'console_scripts': [
              'bean-check = beancount.scripts.check:main',
              'bean-doctor = beancount.scripts.doctor:main',
              'bean-example = beancount.scripts.example:main',
              'bean-format = beancount.scripts.format:main',
              'treeify = beancount.tools.treeify:main',
          ]
      },

      python_requires='>=3.6',
=======
    license="GNU GPLv2 only",
    author="Martin Blais",
    author_email="blais@furius.ca",
    url="http://furius.ca/beancount",
    download_url="https://github.com/beancount/beancount",
    packages=find_packages(
        exclude=[
            "experiments*",
        ]
    ),
    package_data={
        "beancount": ["VERSION"],
        "beancount.web": ["*.ico", "*.html", "*.css", "third_party/*.js"],
        "beancount.reports": ["*.html"],
        "beancount.utils.file_type_testdata": ["*"],
    },
    ext_modules=[
        Extension(
            "beancount.parser._parser",
            include_dirs=["."],
            sources=[
                "beancount/parser/decimal.c",
                "beancount/parser/lexer.c",
                "beancount/parser/grammar.c",
                "beancount/parser/parser.c",
                "beancount/parser/tokens.c",
            ],
            define_macros=[
                ("BEANCOUNT_VERSION", version),
                ("VC_CHANGESET", vc_changeset),
                ("VC_TIMESTAMP", int(float(vc_timestamp))),
                ("PARSER_SOURCE_HASH", hash_parser_source_files()),
            ],
            extra_compile_args=get_cflags(),
        ),
    ],
    install_requires=install_requires,
    entry_points={
        "console_scripts": [
            "bean-bake = beancount.scripts.bake:main",
            "bean-check = beancount.scripts.check:main",
            "bean-doctor = beancount.scripts.doctor:main",
            "bean-example = beancount.scripts.example:main",
            "bean-format = beancount.scripts.format:main",
            "bean-price = beancount.prices.price:main",
            "bean-query = beancount.query.shell:main",
            "bean-report = beancount.reports.report:main",
            "bean-sql = beancount.scripts.sql:main",
            "bean-web = beancount.web.web:main",
            "bean-identify = beancount.ingest.scripts_utils:identify_main",
            "bean-extract = beancount.ingest.scripts_utils:extract_main",
            "bean-file = beancount.ingest.scripts_utils:file_main",
            "treeify = beancount.tools.treeify:main",
            "upload-to-sheets = beancount.tools.sheets_upload:main",
        ]
    },
    python_requires=">=3.6",
>>>>>>> 04dab637
)


# Development setup requires two tools IFF you need to change the grammar:
#
# - flex-2.6.4
# - bison-3.6.4
#
# These versions are related to what's on a recent Ubuntu. If you don't change
# the grammar nor the tokenizer, the C sources are checked in so you won't need
# those tools.<|MERGE_RESOLUTION|>--- conflicted
+++ resolved
@@ -86,67 +86,51 @@
 
 
 install_requires = [
-<<<<<<< HEAD
-=======
     # Testing support now uses the pytest module.
     "pytest",
     #
->>>>>>> 04dab637
-    # This is required to parse dates from command-line options in a
-    # loose, accepting format. Note that we use dateutil for timezone
-    # database definitions as well, although it is inferior to pytz, but
-    # because it can use the OS timezone database in the Windows
-    # registry. See this article for context:
-    # https://www.assert.cc/2014/05/25/which-python-time-zone-library.html
-    # However, for creating offset timezones, we use the datetime.timezone
-    # helper class because it is built-in.
-    # Where this matters is for price source fetchers.
-    # (Note: If pytz supported the Windows registry timezone information,
-    # I would switch to that.)
-<<<<<<< HEAD
-    'python-dateutil',
-
     # Command line parsing.
     'click',
-=======
+    #
+    # We use dateutil for timezone database definitions. See this
+    # article for context: https://assert.cc/posts/dateutil-preferred/
     "python-dateutil",
-    #
-    # The SQL parser uses PLY in order to parse the input syntax.
-    "ply",
-    #
-    # The bean-web web application is built on top of this web
-    # framework.
-    "bottle",
-    #
-    # This XML parsing library is mainly required to web scrape the
-    # bean-web pages for testing.
-    "lxml",
-    #
-    # This library is needed to parse XML files (for the OFX examples).
-    "beautifulsoup4",
-    #
-    # This library is needed to make requests for price sources.
-    "requests",
-    #
-    # This library is needed to identify the character set of a file for
-    # import, in order to read its contents and match expressions
-    # against it.
-    "chardet",
-    #
-    # This library is used to download and convert the documentation
-    # programmatically and to upload lists of holdings to a Google
-    # Spreadsheet for live intra-day monitoring.
-    "google-api-python-client",
-    #
-    # This library is needed to identify the type of a file for
-    # import. It uses ctypes to wrap the libmagic library which is
-    # not generally available on Windows nor is easily installed,
-    # thus the conditional dependency.
-    'python-magic>=0.4.12; sys_platform != "win32"',
-    #
-    # Needed for running tests.
-    "pdfminer2",
->>>>>>> 04dab637
+    # #
+    # # The SQL parser uses PLY in order to parse the input syntax.
+    # "ply",
+    # #
+    # # The bean-web web application is built on top of this web
+    # # framework.
+    # "bottle",
+    # #
+    # # This XML parsing library is mainly required to web scrape the
+    # # bean-web pages for testing.
+    # "lxml",
+    # #
+    # # This library is needed to parse XML files (for the OFX examples).
+    # "beautifulsoup4",
+    # #
+    # # This library is needed to make requests for price sources.
+    # "requests",
+    # #
+    # # This library is needed to identify the character set of a file for
+    # # import, in order to read its contents and match expressions
+    # # against it.
+    # "chardet",
+    # #
+    # # This library is used to download and convert the documentation
+    # # programmatically and to upload lists of holdings to a Google
+    # # Spreadsheet for live intra-day monitoring.
+    # "google-api-python-client",
+    # #
+    # # This library is needed to identify the type of a file for
+    # # import. It uses ctypes to wrap the libmagic library which is
+    # # not generally available on Windows nor is easily installed,
+    # # thus the conditional dependency.
+    # 'python-magic>=0.4.12; sys_platform != "win32"',
+    # #
+    # # Needed for running tests.
+    # "pdfminer2",
 ]
 
 # Create a setup.
@@ -167,7 +151,6 @@
       automate the conversion of external data into one's input file in
       Beancount syntax.
       """,
-<<<<<<< HEAD
 
       license="GNU GPLv2 only",
       author="Martin Blais",
@@ -212,65 +195,6 @@
       },
 
       python_requires='>=3.6',
-=======
-    license="GNU GPLv2 only",
-    author="Martin Blais",
-    author_email="blais@furius.ca",
-    url="http://furius.ca/beancount",
-    download_url="https://github.com/beancount/beancount",
-    packages=find_packages(
-        exclude=[
-            "experiments*",
-        ]
-    ),
-    package_data={
-        "beancount": ["VERSION"],
-        "beancount.web": ["*.ico", "*.html", "*.css", "third_party/*.js"],
-        "beancount.reports": ["*.html"],
-        "beancount.utils.file_type_testdata": ["*"],
-    },
-    ext_modules=[
-        Extension(
-            "beancount.parser._parser",
-            include_dirs=["."],
-            sources=[
-                "beancount/parser/decimal.c",
-                "beancount/parser/lexer.c",
-                "beancount/parser/grammar.c",
-                "beancount/parser/parser.c",
-                "beancount/parser/tokens.c",
-            ],
-            define_macros=[
-                ("BEANCOUNT_VERSION", version),
-                ("VC_CHANGESET", vc_changeset),
-                ("VC_TIMESTAMP", int(float(vc_timestamp))),
-                ("PARSER_SOURCE_HASH", hash_parser_source_files()),
-            ],
-            extra_compile_args=get_cflags(),
-        ),
-    ],
-    install_requires=install_requires,
-    entry_points={
-        "console_scripts": [
-            "bean-bake = beancount.scripts.bake:main",
-            "bean-check = beancount.scripts.check:main",
-            "bean-doctor = beancount.scripts.doctor:main",
-            "bean-example = beancount.scripts.example:main",
-            "bean-format = beancount.scripts.format:main",
-            "bean-price = beancount.prices.price:main",
-            "bean-query = beancount.query.shell:main",
-            "bean-report = beancount.reports.report:main",
-            "bean-sql = beancount.scripts.sql:main",
-            "bean-web = beancount.web.web:main",
-            "bean-identify = beancount.ingest.scripts_utils:identify_main",
-            "bean-extract = beancount.ingest.scripts_utils:extract_main",
-            "bean-file = beancount.ingest.scripts_utils:file_main",
-            "treeify = beancount.tools.treeify:main",
-            "upload-to-sheets = beancount.tools.sheets_upload:main",
-        ]
-    },
-    python_requires=">=3.6",
->>>>>>> 04dab637
 )
 
 
